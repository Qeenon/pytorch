#include <torch/csrc/jit/frontend/function_schema_parser.h>
#include <torch/csrc/jit/tensorexpr/ir_simplifier.h>
#include <torch/csrc/jit/tensorexpr/lowerings.h>
#include <torch/csrc/jit/tensorexpr/operators/operators.h>

namespace torch {
namespace jit {
namespace tensorexpr {

FunctionSchemaMap<NNCLoweringFunction>& getNNCLoweringRegistry() {
  static FunctionSchemaMap<NNCLoweringFunction> lowering_registry_;
  return lowering_registry_;
}

NNCLoweringFunction getStandardLoweringFor(const std::string& schema_str) {
  const auto& lowerings = getNNCLoweringRegistry();
  if (auto l = lowerings.find(parseSchema(schema_str))) {
    return *l;
  }
  return nullptr;
}

RegisterNNCLoweringsFunction::RegisterNNCLoweringsFunction(
    const std::vector<std::string>& schemas,
    NNCLoweringFunction fn) {
  for (const auto& schema_str : schemas) {
    getNNCLoweringRegistry().insert(parseSchema(schema_str), fn);
  }
}

namespace {
<<<<<<< HEAD
RegisterNNCLoweringFunction aten_dropout("aten::dropout", computeNoop);
RegisterNNCLoweringFunction aten_contiguous("aten::contiguous", computeNoop);
=======
RegisterNNCLoweringsFunction aten_dropout(
    {"aten::dropout(Tensor input, float p, bool train) -> (Tensor)"},
    computeNoop);
>>>>>>> 675ba6cd

// TODO: convert to schema, add a test
// RegisterNNCLoweringsFunction prepacked_conv2d_clamp_run(
//     {"prepacked::conv2d_clamp_run"},
//     computePrepackedConv2dClampRun);

// TODO: convert to schema, add a test
// RegisterNNCLoweringsFunction prepacked_linear_clamp_run(
//     {"prepacked::linear_clamp_run"},
//     computePrepackedLinearClampRun);

RegisterNNCLoweringsFunction aten_sub(
    {"aten::sub.Scalar(Tensor self, Scalar other, Scalar alpha=1) -> (Tensor)",
     "aten::sub.Tensor(Tensor self, Tensor other, *, Scalar alpha=1) -> (Tensor)"},
    [](const std::vector<ArgValue>& inputs,
       const std::vector<ExprHandle>& outputShape,
       const c10::optional<ScalarType>& outputType,
       at::Device device) {
      auto sub_lambda = [](const ExprHandle& lhs, const ExprHandle& rhs) {
        // NB: sub isn't supported on boolean, no need to promote to integer.
        return lhs - rhs;
      };
      TORCH_INTERNAL_ASSERT(
          inputs.size() == 2 || inputs.size() == 3,
          buildErrorMessage("Invalid number of input operands"));
      return (inputs.size() > 2)
          ? computeTwoOperandWithAlpha(
                "aten_sub", inputs, outputShape, outputType, sub_lambda)
          : computeTwoOperand(
                "aten_sub", inputs, outputShape, outputType, sub_lambda);
    });

RegisterNNCLoweringsFunction aten_mul(
    {"aten::mul.Scalar(Tensor self, Scalar other) -> (Tensor)",
     "aten::mul.Tensor(Tensor self, Tensor other) -> (Tensor)"},
    [](const std::vector<ArgValue>& inputs,
       const std::vector<ExprHandle>& outputShape,
       const c10::optional<ScalarType>& outputType,
       at::Device device) {
      return computeTwoOperand(
          "aten_mul",
          inputs,
          outputShape,
          outputType,
          [](const ExprHandle& lhs, const ExprHandle& rhs) {
            return boolToInteger(lhs) * boolToInteger(rhs);
          });
    });

RegisterNNCLoweringsFunction aten_div(
    {"aten::div.Scalar(Tensor self, Scalar other) -> (Tensor)",
     "aten::div.Tensor(Tensor self, Tensor other) -> (Tensor)"},
    [](const std::vector<ArgValue>& inputs,
       const std::vector<ExprHandle>& outputShape,
       const c10::optional<ScalarType>& outputType,
       at::Device device) {
      return computeTwoOperand(
          "aten_div",
          inputs,
          outputShape,
          outputType,
          [](const ExprHandle& lhs, const ExprHandle& rhs) {
            return promoteIntegerToDefaultType(lhs) /
                promoteIntegerToDefaultType(rhs);
          });
    });

RegisterNNCLoweringsFunction aten___and__(
    {"aten::__and__.Scalar(Tensor self, Scalar other) -> (Tensor)",
     "aten::__and__.Tensor(Tensor self, Tensor other) -> (Tensor)"},
    [](const std::vector<ArgValue>& inputs,
       const std::vector<ExprHandle>& outputShape,
       const c10::optional<ScalarType>& outputType,
       at::Device device) {
      return computeTwoOperand(
          "aten_and",
          inputs,
          outputShape,
          outputType,
          [](const ExprHandle& lhs, const ExprHandle& rhs) {
            return boolToInteger(lhs) & boolToInteger(rhs);
          });
    });

RegisterNNCLoweringsFunction aten___or__(
    {"aten::__or__.Scalar(Tensor self, Scalar other) -> (Tensor)",
     "aten::__or__.Tensor(Tensor self, Tensor other) -> (Tensor)"},
    [](const std::vector<ArgValue>& inputs,
       const std::vector<ExprHandle>& outputShape,
       const c10::optional<ScalarType>& outputType,
       at::Device device) {
      return computeTwoOperand(
          "aten_or",
          inputs,
          outputShape,
          outputType,
          [](const ExprHandle& lhs, const ExprHandle& rhs) {
            return boolToInteger(lhs) | boolToInteger(rhs);
          });
    });

RegisterNNCLoweringsFunction aten___xor__(
    {"aten::__xor__.Scalar(Tensor self, Scalar other) -> (Tensor)",
     "aten::__xor__.Tensor(Tensor self, Tensor other) -> (Tensor)"},
    [](const std::vector<ArgValue>& inputs,
       const std::vector<ExprHandle>& outputShape,
       const c10::optional<ScalarType>& outputType,
       at::Device device) {
      return computeTwoOperand(
          "aten_xor",
          inputs,
          outputShape,
          outputType,
          [](const ExprHandle& lhs, const ExprHandle& rhs) {
            return boolToInteger(lhs) ^ boolToInteger(rhs);
          });
    });

RegisterNNCLoweringsFunction aten___lshift__(
    {"aten::__lshift__.Tensor(Tensor self, Tensor other) -> (Tensor)"},
    [](const std::vector<ArgValue>& inputs,
       const std::vector<ExprHandle>& outputShape,
       const c10::optional<ScalarType>& outputType,
       at::Device device) {
      return computeTwoOperand(
          "aten_lshift",
          inputs,
          outputShape,
          outputType,
          [](const ExprHandle& lhs, const ExprHandle& rhs) {
            return lhs << rhs;
          });
    });

RegisterNNCLoweringsFunction aten___rshift__(
    {"aten::__rshift__.Tensor(Tensor self, Tensor other) -> (Tensor)"},
    [](const std::vector<ArgValue>& inputs,
       const std::vector<ExprHandle>& outputShape,
       const c10::optional<ScalarType>& outputType,
       at::Device device) {
      return computeTwoOperand(
          "aten_rshift",
          inputs,
          outputShape,
          outputType,
          [](const ExprHandle& lhs, const ExprHandle& rhs) {
            return lhs >> rhs;
          });
    });

RegisterNNCLoweringsFunction aten_eq(
    {"aten::eq.Scalar(Tensor self, Scalar other) -> (Tensor)",
     "aten::eq.Tensor(Tensor self, Tensor other) -> (Tensor)"},
    [](const std::vector<ArgValue>& inputs,
       const std::vector<ExprHandle>& outputShape,
       const c10::optional<ScalarType>& outputType,
       at::Device device) {
      return computeTwoOperand(
          "aten_eq",
          inputs,
          outputShape,
          outputType,
          [](const ExprHandle& lhs, const ExprHandle& rhs) {
            return cast<bool>(lhs == rhs);
          });
    });

RegisterNNCLoweringsFunction aten_ne(
    {"aten::ne.Scalar(Tensor self, Scalar other) -> (Tensor)",
     "aten::ne.Tensor(Tensor self, Tensor other) -> (Tensor)"},
    [](const std::vector<ArgValue>& inputs,
       const std::vector<ExprHandle>& outputShape,
       const c10::optional<ScalarType>& outputType,
       at::Device device) {
      return computeTwoOperand(
          "aten_ne",
          inputs,
          outputShape,
          outputType,
          [](const ExprHandle& lhs, const ExprHandle& rhs) {
            return cast<bool>(lhs != rhs);
          });
    });

RegisterNNCLoweringsFunction aten_ge(
    {"aten::ge.Scalar(Tensor self, Scalar other) -> (Tensor)",
     "aten::ge.Tensor(Tensor self, Tensor other) -> (Tensor)"},
    [](const std::vector<ArgValue>& inputs,
       const std::vector<ExprHandle>& outputShape,
       const c10::optional<ScalarType>& outputType,
       at::Device device) {
      return computeTwoOperand(
          "aten_ge",
          inputs,
          outputShape,
          outputType,
          [](const ExprHandle& lhs, const ExprHandle& rhs) {
            return cast<bool>(lhs >= rhs);
          });
    });

RegisterNNCLoweringsFunction aten_gt(
    {"aten::gt.Scalar(Tensor self, Scalar other) -> (Tensor)",
     "aten::gt.Tensor(Tensor self, Tensor other) -> (Tensor)"},
    [](const std::vector<ArgValue>& inputs,
       const std::vector<ExprHandle>& outputShape,
       const c10::optional<ScalarType>& outputType,
       at::Device device) {
      return computeTwoOperand(
          "aten_gt",
          inputs,
          outputShape,
          outputType,
          [](const ExprHandle& lhs, const ExprHandle& rhs) {
            return cast<bool>(lhs > rhs);
          });
    });

RegisterNNCLoweringsFunction aten_le(
    {"aten::le.Scalar(Tensor self, Scalar other) -> (Tensor)",
     "aten::le.Tensor(Tensor self, Tensor other) -> (Tensor)"},
    [](const std::vector<ArgValue>& inputs,
       const std::vector<ExprHandle>& outputShape,
       const c10::optional<ScalarType>& outputType,
       at::Device device) {
      return computeTwoOperand(
          "aten_le",
          inputs,
          outputShape,
          outputType,
          [](const ExprHandle& lhs, const ExprHandle& rhs) {
            return cast<bool>(lhs <= rhs);
          });
    });

RegisterNNCLoweringsFunction aten_lt(
    {"aten::lt.Scalar(Tensor self, Scalar other) -> (Tensor)",
     "aten::lt.Tensor(Tensor self, Tensor other) -> (Tensor)"},
    [](const std::vector<ArgValue>& inputs,
       const std::vector<ExprHandle>& outputShape,
       const c10::optional<ScalarType>& outputType,
       at::Device device) {
      return computeTwoOperand(
          "aten_lt",
          inputs,
          outputShape,
          outputType,
          [](const ExprHandle& lhs, const ExprHandle& rhs) {
            return cast<bool>(lhs < rhs);
          });
    });

RegisterNNCLoweringsFunction aten_min_pointwise(
    {"aten::min.other(Tensor self, Tensor other) -> (Tensor)"},
    [](const std::vector<ArgValue>& inputs,
       const std::vector<ExprHandle>& outputShape,
       const c10::optional<ScalarType>& outputType,
       at::Device device) {
      return computeTwoOperand(
          "aten_min",
          inputs,
          outputShape,
          outputType,
          [](const ExprHandle& lhs, const ExprHandle& rhs) {
            return Min::make(boolToInteger(lhs), boolToInteger(rhs), false);
          });
    });

RegisterNNCLoweringsFunction aten_max_pointwise(
    {"aten::max.other(Tensor self, Tensor other) -> (Tensor)"},
    [](const std::vector<ArgValue>& inputs,
       const std::vector<ExprHandle>& outputShape,
       const c10::optional<ScalarType>& outputType,
       at::Device device) {
      return computeTwoOperand(
          "aten_max",
          inputs,
          outputShape,
          outputType,
          [](const ExprHandle& lhs, const ExprHandle& rhs) {
            return Max::make(boolToInteger(lhs), boolToInteger(rhs), false);
          });
    });

RegisterNNCLoweringsFunction aten_masked_fill(
    {"aten::masked_fill.Scalar(Tensor self, Tensor mask, Scalar value) -> (Tensor)",
     "aten::masked_fill.Tensor(Tensor self, Tensor mask, Tensor value) -> (Tensor)"},
    [](const std::vector<ArgValue>& inputs,
       const std::vector<ExprHandle>& outputShape,
       const c10::optional<ScalarType>& outputType,
       at::Device device) {
      return computeThreeOperand(
          "aten_masked_fill",
          inputs,
          outputShape,
          outputType,
          [](const ExprHandle& input,
             const ExprHandle& mask,
             const ExprHandle& value) {
            // value needs to promote to input, not vice versa
            auto val = promoteToDtype(value, input.dtype().scalar_type());
            return ifThenElse(mask, val, input);
          },
          /*promote_inputs*/ false);
    });
RegisterNNCLoweringsFunction aten_clamp(
    {"aten::clamp(Tensor self, Scalar? min=None, Scalar? max=None) -> (Tensor)",
     "aten::clamp.Tensor(Tensor self, Tensor? min=None, Tensor? max=None) -> (Tensor)"},
    [](const std::vector<ArgValue>& inputs,
       const std::vector<ExprHandle>& outputShape,
       const c10::optional<ScalarType>& outputType,
       at::Device device) {
      bool noMin = false;
      bool noMax = false;
      if (c10::get_if<ArgNone>(&inputs[1])) {
        noMin = true;
      }

      if (c10::get_if<ArgNone>(&inputs[2])) {
        noMax = true;
      }

      return computeThreeOperand(
          "aten_clamp",
          inputs,
          outputShape,
          outputType,
          [noMin, noMax](
              const ExprHandle& in,
              const ExprHandle& min,
              const ExprHandle& max) {
            auto cast = [&](const ExprHandle& e) {
              return Cast::make(in.dtype(), e);
            };

            if (noMin && noMax) {
              return in;
            } else if (noMin) {
              auto cmax = cast(max);
              return CompareSelect::make(in, cmax, cmax, in, kGT);
            } else if (noMax) {
              auto cmin = cast(min);
              return CompareSelect::make(in, cmin, cmin, in, kLT);
            } else {
              auto cmax = cast(max);
              auto cmin = cast(min);
              return clamp(cmin, cmax, in);
            }
          },
          false /* promote_inputs */);
    });

RegisterNNCLoweringsFunction aten_addcmul(
    {"aten::addcmul(Tensor self, Tensor tensor1, Tensor tensor2, *, Scalar value=1) -> (Tensor)"},
    [](const std::vector<ArgValue>& inputs,
       const std::vector<ExprHandle>& outputShape,
       const c10::optional<ScalarType>& outputType,
       at::Device device) {
      return computeFourOperand(
          "aten_addcmul",
          inputs,
          outputShape,
          outputType,
          [](const ExprHandle& a0,
             const ExprHandle& a1,
             const ExprHandle& a2,
             const ExprHandle& a3) { return a0 + a3 * a1 * a2; });
    });

RegisterNNCLoweringsFunction aten_sigmoid(
    {"aten::sigmoid(Tensor self) -> (Tensor)"},
    [](const std::vector<ArgValue>& inputs,
       const std::vector<ExprHandle>& outputShape,
       const c10::optional<ScalarType>& outputType,
       at::Device device) {
      return computeOneOperand(
          "aten_sigmoid",
          inputs,
          outputShape,
          outputType,
          [](const ExprHandle& a) {
            return sigmoid(promoteIntegerToDefaultType(a));
          });
    });

RegisterNNCLoweringsFunction aten_reciprocal(
    {"aten::reciprocal(Tensor self) -> (Tensor)"},
    [](const std::vector<ArgValue>& inputs,
       const std::vector<ExprHandle>& outputShape,
       const c10::optional<ScalarType>& outputType,
       at::Device device) {
      return computeOneOperand(
          "aten_reciprocal",
          inputs,
          outputShape,
          outputType,
          [](const ExprHandle& a) { return ExprHandle(1.0f) / a; });
    });

RegisterNNCLoweringsFunction aten_neg(
    {"aten::neg(Tensor self) -> (Tensor)"},
    [](const std::vector<ArgValue>& inputs,
       const std::vector<ExprHandle>& outputShape,
       const c10::optional<ScalarType>& outputType,
       at::Device device) {
      return computeOneOperand(
          "aten_neg", inputs, outputShape, outputType, [](const ExprHandle& a) {
            return ExprHandle(-0) - a;
          });
    });

RegisterNNCLoweringsFunction aten_isnan(
    {"aten::isnan(Tensor self) -> (Tensor)"},
    [](const std::vector<ArgValue>& inputs,
       const std::vector<ExprHandle>& outputShape,
       const c10::optional<ScalarType>& outputType,
       at::Device device) {
      return computeOneOperand(
          "aten_isnan",
          inputs,
          outputShape,
          outputType,
          [](const ExprHandle& a) {
            if (!a.dtype().is_floating_point()) {
              return IntImm::make(0);
            }
            return isnan(a);
          });
    });

RegisterNNCLoweringsFunction aten_relu(
    {"aten::relu(Tensor self) -> (Tensor)"},
    [](const std::vector<ArgValue>& inputs,
       const std::vector<ExprHandle>& outputShape,
       const c10::optional<ScalarType>& outputType,
       at::Device device) {
      return computeOneOperand(
          "aten_relu",
          inputs,
          outputShape,
          outputType,
          [](const ExprHandle& a) {
            auto zero = Cast::make(a.dtype(), 0);
            return CompareSelect::make(a, zero, zero, a, kLT);
          });
    });

RegisterNNCLoweringsFunction aten_leaky_relu(
    {"aten::leaky_relu(Tensor self, Scalar negative_slope=0.01) -> (Tensor)"},
    [](const std::vector<ArgValue>& inputs,
       const std::vector<ExprHandle>& outputShape,
       const c10::optional<ScalarType>& outputType,
       at::Device device) {
      return computeTwoOperand(
          "aten_leaky_relu",
          inputs,
          outputShape,
          outputType,
          [](const ExprHandle& a, const ExprHandle& negative_slope) {
            auto neg_slope = Cast::make(a.dtype(), negative_slope);
            auto zero = Cast::make(a.dtype(), 0);
            auto one = Cast::make(a.dtype(), 1);
            auto cs = CompareSelect::make(a, zero, one, neg_slope, kGT);
            return a * cs;
          });
    });

RegisterNNCLoweringsFunction aten_relu6(
    {"aten::relu6(Tensor self) -> (Tensor)"},
    [](const std::vector<ArgValue>& inputs,
       const std::vector<ExprHandle>& outputShape,
       const c10::optional<ScalarType>& outputType,
       at::Device device) {
      return computeOneOperand(
          "aten_relu6",
          inputs,
          outputShape,
          outputType,
          [](const ExprHandle& a) {
            auto zero = Cast::make(a.dtype(), 0);
            auto six = Cast::make(a.dtype(), 6.);
            return clamp(zero, six, a);
          });
    });

RegisterNNCLoweringsFunction aten_gelu(
    {"aten::gelu(Tensor self) -> (Tensor)"},
    [](const std::vector<ArgValue>& inputs,
       const std::vector<ExprHandle>& outputShape,
       const c10::optional<ScalarType>& outputType,
       at::Device device) {
      return computeOneOperand(
          "aten_gelu",
          inputs,
          outputShape,
          outputType,
          [](const ExprHandle& a) {
            auto m_sqrt1_2 = Cast::make(a.dtype(), M_SQRT1_2);
            auto one = Cast::make(a.dtype(), 1.);
            auto point_five = Cast::make(a.dtype(), .5);
            return a * point_five * (one + erf(a * m_sqrt1_2));
          });
    });

RegisterNNCLoweringsFunction aten_batch_norm(
    {"aten::batch_norm(Tensor input, Tensor? weight, Tensor? bias, Tensor? running_mean, Tensor? running_var, bool training, float momentum, float eps, bool cudnn_enabled) -> (Tensor)"},
    computeBatchNorm);

RegisterNNCLoweringsFunction aten_log(
    {"aten::log(Tensor self) -> (Tensor)"},
    [](const std::vector<ArgValue>& inputs,
       const std::vector<ExprHandle>& outputShape,
       const c10::optional<ScalarType>& outputType,
       at::Device device) {
      return computeOneOperand(
          "aten_log", inputs, outputShape, outputType, [](const ExprHandle& a) {
            return log(promoteIntegerToDefaultType(a));
          });
    });

RegisterNNCLoweringsFunction aten_log10(
    {"aten::log10(Tensor self) -> (Tensor)"},
    [](const std::vector<ArgValue>& inputs,
       const std::vector<ExprHandle>& outputShape,
       const c10::optional<ScalarType>& outputType,
       at::Device device) {
      return computeOneOperand(
          "aten_log10",
          inputs,
          outputShape,
          outputType,
          [](const ExprHandle& a) {
            return log10(promoteIntegerToDefaultType(a));
          });
    });

RegisterNNCLoweringsFunction aten_log1p(
    {"aten::log1p(Tensor self) -> (Tensor)"},
    [](const std::vector<ArgValue>& inputs,
       const std::vector<ExprHandle>& outputShape,
       const c10::optional<ScalarType>& outputType,
       at::Device device) {
      return computeOneOperand(
          "aten_log1p",
          inputs,
          outputShape,
          outputType,
          [](const ExprHandle& a) {
            return log1p(promoteIntegerToDefaultType(a));
          });
    });

RegisterNNCLoweringsFunction aten_log2(
    {"aten::log2(Tensor self) -> (Tensor)"},
    [](const std::vector<ArgValue>& inputs,
       const std::vector<ExprHandle>& outputShape,
       const c10::optional<ScalarType>& outputType,
       at::Device device) {
      return computeOneOperand(
          "aten_log2",
          inputs,
          outputShape,
          outputType,
          [](const ExprHandle& a) {
            return log2(promoteIntegerToDefaultType(a));
          });
    });

RegisterNNCLoweringsFunction aten_exp(
    {"aten::exp(Tensor self) -> (Tensor)"},
    [](const std::vector<ArgValue>& inputs,
       const std::vector<ExprHandle>& outputShape,
       const c10::optional<ScalarType>& outputType,
       at::Device device) {
      return computeOneOperand(
          "aten_exp", inputs, outputShape, outputType, [](const ExprHandle& a) {
            return exp(promoteIntegerToDefaultType(a));
          });
    });

RegisterNNCLoweringsFunction aten_expm1(
    {"aten::expm1(Tensor self) -> (Tensor)"},
    [](const std::vector<ArgValue>& inputs,
       const std::vector<ExprHandle>& outputShape,
       const c10::optional<ScalarType>& outputType,
       at::Device device) {
      return computeOneOperand(
          "aten_expm1",
          inputs,
          outputShape,
          outputType,
          [](const ExprHandle& a) {
            return expm1(promoteIntegerToDefaultType(a));
          });
    });

RegisterNNCLoweringsFunction aten_erf(
    {"aten::erf(Tensor self) -> (Tensor)"},
    [](const std::vector<ArgValue>& inputs,
       const std::vector<ExprHandle>& outputShape,
       const c10::optional<ScalarType>& outputType,
       at::Device device) {
      return computeOneOperand(
          "aten_erf", inputs, outputShape, outputType, [](const ExprHandle& a) {
            return erf(promoteIntegerToDefaultType(a));
          });
    });

RegisterNNCLoweringsFunction aten_erfc(
    {"aten::erfc(Tensor self) -> (Tensor)"},
    [](const std::vector<ArgValue>& inputs,
       const std::vector<ExprHandle>& outputShape,
       const c10::optional<ScalarType>& outputType,
       at::Device device) {
      return computeOneOperand(
          "aten_erfc",
          inputs,
          outputShape,
          outputType,
          [](const ExprHandle& a) {
            return erfc(promoteIntegerToDefaultType(a));
          });
    });

RegisterNNCLoweringsFunction aten_cos(
    {"aten::cos(Tensor self) -> (Tensor)"},
    [](const std::vector<ArgValue>& inputs,
       const std::vector<ExprHandle>& outputShape,
       const c10::optional<ScalarType>& outputType,
       at::Device device) {
      return computeOneOperand(
          "aten_cos", inputs, outputShape, outputType, [](const ExprHandle& a) {
            return cos(promoteIntegerToDefaultType(a));
          });
    });

RegisterNNCLoweringsFunction aten_sin(
    {"aten::sin(Tensor self) -> (Tensor)"},
    [](const std::vector<ArgValue>& inputs,
       const std::vector<ExprHandle>& outputShape,
       const c10::optional<ScalarType>& outputType,
       at::Device device) {
      return computeOneOperand(
          "aten_sin", inputs, outputShape, outputType, [](const ExprHandle& a) {
            return sin(promoteIntegerToDefaultType(a));
          });
    });

RegisterNNCLoweringsFunction aten_tan(
    {"aten::tan(Tensor self) -> (Tensor)"},
    [](const std::vector<ArgValue>& inputs,
       const std::vector<ExprHandle>& outputShape,
       const c10::optional<ScalarType>& outputType,
       at::Device device) {
      return computeOneOperand(
          "aten_tan", inputs, outputShape, outputType, [](const ExprHandle& a) {
            return tan(promoteIntegerToDefaultType(a));
          });
    });

RegisterNNCLoweringsFunction aten_type_as(
    {"aten::type_as(Tensor self, Tensor other) -> (Tensor)"},
    [](const std::vector<ArgValue>& inputs,
       const std::vector<ExprHandle>& outputShape,
       const c10::optional<ScalarType>& outputType,
       at::Device device) {
      const BufHandle& rhs = c10::get<BufHandle>(inputs[1]);
      auto dtype = rhs.dtype();
      return computeOneOperand(
          "aten_type_as",
          inputs,
          outputShape,
          outputType,
          [dtype](const ExprHandle& lhs) { return Cast::make(dtype, lhs); });
    });

RegisterNNCLoweringsFunction aten_pow(
    {"aten::pow.Tensor_Scalar(Tensor self, Scalar exponent) -> (Tensor)",
     "aten::pow.Tensor_Tensor(Tensor self, Tensor exponent) -> (Tensor)"},
    [](const std::vector<ArgValue>& inputs,
       const std::vector<ExprHandle>& outputShape,
       const c10::optional<ScalarType>& outputType,
       at::Device device) {
      return computeTwoOperand(
          "aten_pow",
          inputs,
          outputShape,
          outputType,
          [](const ExprHandle& lhs, const ExprHandle& rhs) {
            if (!rhs.node()->isConstant()) {
              return pow(lhs, rhs);
            }
            double val =
                immediateAs<double>(IRSimplifier::simplify(rhs.node()));

            if (val == 1.0f) {
              return lhs;
            } else if (val == 2.0f) { // NOLINT
              return lhs * lhs;
            } else if (val == 3.0f) { // NOLINT
              return (lhs * lhs) * lhs;
            } else if (val == 4.0f) { // NOLINT
              ExprHandle tmp = lhs * lhs;
              return tmp * tmp;
            } else if (val == 0.5f) { // NOLINT
              return sqrt(lhs);
            } else if (val == 0.0f) {
              return ExprHandle(1.0f);
            } else if (val == -0.5f) { // NOLINT
              return rsqrt(lhs);
            } else if (val == -1.0f) {
              return ExprHandle(1.0f) / lhs;
            } else if (val == -2.0f) { // NOLINT
              return ExprHandle(1.0f) / (lhs * lhs);
            }
            return pow(lhs, rhs);
          });
    });

RegisterNNCLoweringsFunction aten_fmod(
    {"aten::fmod.Scalar(Tensor self, Scalar other) -> (Tensor)",
     "aten::fmod.Tensor(Tensor self, Tensor other) -> (Tensor)"},
    [](const std::vector<ArgValue>& inputs,
       const std::vector<ExprHandle>& outputShape,
       const c10::optional<ScalarType>& outputType,
       at::Device device) {
      return computeTwoOperand(
          "aten_fmod",
          inputs,
          outputShape,
          outputType,
          [](const ExprHandle& lhs, const ExprHandle& rhs) {
            return fmod(promoteHalfToFloat(lhs), promoteHalfToFloat(rhs));
          });
    });

RegisterNNCLoweringsFunction aten_lerp(
    {"aten::lerp.Scalar(Tensor self, Tensor end, Scalar weight) -> (Tensor)",
     "aten::lerp.Tensor(Tensor self, Tensor end, Tensor weight) -> (Tensor)"},
    [](const std::vector<ArgValue>& inputs,
       const std::vector<ExprHandle>& outputShape,
       const c10::optional<ScalarType>& outputType,
       at::Device device) {
      return computeThreeOperand(
          "aten_lerp",
          inputs,
          outputShape,
          outputType,
          [](const ExprHandle& a,
             const ExprHandle& end,
             const ExprHandle& weight) { return a + weight * (end - a); });
    });

RegisterNNCLoweringsFunction aten_remainder(
    {"aten::remainder.Scalar(Tensor self, Scalar other) -> (Tensor)",
     "aten::remainder.Scalar_Tensor(Scalar self, Tensor other) -> (Tensor)",
     "aten::remainder.Tensor(Tensor self, Tensor other) -> (Tensor)"},
    [](const std::vector<ArgValue>& inputs,
       const std::vector<ExprHandle>& outputShape,
       const c10::optional<ScalarType>& outputType,
       at::Device device) {
      auto imodImpl = [](const ExprHandle& lhs, const ExprHandle& rhs) {
        return Mod::make(lhs, rhs);
      };
      auto fmodImpl = [](const ExprHandle& lhs, const ExprHandle& rhs) {
        auto lhs_t = promoteHalfToFloat(lhs);
        auto rhs_t = promoteHalfToFloat(rhs);
        return fmod((rhs_t + fmod(lhs_t, rhs_t)), rhs_t);
      };
      {
        auto const& shape =
            broadcastShapes(valueShape(inputs[0]), valueShape(inputs[1]));
        return Compute(
            "aten_remainder",
            c10::fmap<DimArg>(shape),
            [&](const std::vector<VarHandle>& axes) {
              std::vector<ExprHandle> indices(axes.begin(), axes.end());
              std::vector<ExprHandle> exprInputs = {
                  tensorOrConstant(inputs[0], indices),
                  tensorOrConstant(inputs[1], indices),
              };

              promoteInputs(exprInputs);
              bool allInt = true;
              for (auto& e : exprInputs) {
                if (e.dtype().is_floating_point()) {
                  allInt = false;
                  break;
                }
              }
              if (allInt) {
                return demoteOutput(
                    imodImpl(exprInputs[0], exprInputs[1]), outputType);
              } else {
                return demoteOutput(
                    fmodImpl(exprInputs[0], exprInputs[1]), outputType);
              }
            });
      }
    });

RegisterNNCLoweringsFunction prim_ConstantChunk(
    {"prim::ConstantChunk(...) -> (...)"},
    computeChunk);

RegisterNNCLoweringsFunction aten_acos(
    {"aten::acos(Tensor self) -> (Tensor)"},
    [](const std::vector<ArgValue>& inputs,
       const std::vector<ExprHandle>& outputShape,
       const c10::optional<ScalarType>& outputType,
       at::Device device) {
      return computeOneOperand(
          "aten_acos",
          inputs,
          outputShape,
          outputType,
          [](const ExprHandle& a) {
            return acos(promoteIntegerToDefaultType(a));
          });
    });

RegisterNNCLoweringsFunction aten_asin(
    {"aten::asin(Tensor self) -> (Tensor)"},
    [](const std::vector<ArgValue>& inputs,
       const std::vector<ExprHandle>& outputShape,
       const c10::optional<ScalarType>& outputType,
       at::Device device) {
      return computeOneOperand(
          "aten_asin",
          inputs,
          outputShape,
          outputType,
          [](const ExprHandle& a) {
            return asin(promoteIntegerToDefaultType(a));
          });
    });

RegisterNNCLoweringsFunction aten_cosh(
    {"aten::cosh(Tensor self) -> (Tensor)"},
    [](const std::vector<ArgValue>& inputs,
       const std::vector<ExprHandle>& outputShape,
       const c10::optional<ScalarType>& outputType,
       at::Device device) {
      return computeOneOperand(
          "aten_cosh",
          inputs,
          outputShape,
          outputType,
          [](const ExprHandle& a) {
            return cosh(promoteIntegerToDefaultType(a));
          });
    });

RegisterNNCLoweringsFunction aten_sinh(
    {"aten::sinh(Tensor self) -> (Tensor)"},
    [](const std::vector<ArgValue>& inputs,
       const std::vector<ExprHandle>& outputShape,
       const c10::optional<ScalarType>& outputType,
       at::Device device) {
      return computeOneOperand(
          "aten_sinh",
          inputs,
          outputShape,
          outputType,
          [](const ExprHandle& a) {
            return sinh(promoteIntegerToDefaultType(a));
          });
    });

RegisterNNCLoweringsFunction aten_atan(
    {"aten::atan(Tensor self) -> (Tensor)"},
    [](const std::vector<ArgValue>& inputs,
       const std::vector<ExprHandle>& outputShape,
       const c10::optional<ScalarType>& outputType,
       at::Device device) {
      return computeOneOperand(
          "aten_atan",
          inputs,
          outputShape,
          outputType,
          [](const ExprHandle& a) {
            return atan(promoteIntegerToDefaultType(a));
          });
    });

RegisterNNCLoweringsFunction aten_atan2(
    {"aten::atan2(Tensor self, Tensor other) -> (Tensor)"},
    [](const std::vector<ArgValue>& inputs,
       const std::vector<ExprHandle>& outputShape,
       const c10::optional<ScalarType>& outputType,
       at::Device device) {
      return computeTwoOperand(
          "aten_atan2",
          inputs,
          outputShape,
          outputType,
          [](const ExprHandle& lhs, const ExprHandle& rhs) {
            return atan2(
                promoteIntegerToDefaultType(lhs),
                promoteIntegerToDefaultType(rhs));
          });
    });

RegisterNNCLoweringsFunction aten_tanh(
    {"aten::tanh(Tensor self) -> (Tensor)"},
    [](const std::vector<ArgValue>& inputs,
       const std::vector<ExprHandle>& outputShape,
       const c10::optional<ScalarType>& outputType,
       at::Device device) {
      return computeOneOperand(
          "aten_tanh",
          inputs,
          outputShape,
          outputType,
          [](const ExprHandle& a) {
            return tanh(promoteIntegerToDefaultType(a));
          });
    });

RegisterNNCLoweringsFunction aten_hardtanh(
    {"aten::hardtanh(Tensor self, Scalar min_val=-1, Scalar max_val=1) -> (Tensor)"},
    [](const std::vector<ArgValue>& inputs,
       const std::vector<ExprHandle>& outputShape,
       const c10::optional<ScalarType>& outputType,
       at::Device device) {
      return computeThreeOperand(
          "aten_hardtanh",
          inputs,
          outputShape,
          outputType,
          [](const ExprHandle& a,
             const ExprHandle& min_val,
             const ExprHandle& max_val) {
            auto mm = CompareSelect::make(a, min_val, min_val, a, kLT);
            return CompareSelect::make(mm, max_val, max_val, mm, kGT);
          });
    });

RegisterNNCLoweringsFunction aten_softplus(
    {"aten::softplus(Tensor self, Scalar beta=1, Scalar threshold=20) -> (Tensor)"},
    [](const std::vector<ArgValue>& inputs,
       const std::vector<ExprHandle>& outputShape,
       const c10::optional<ScalarType>& outputType,
       at::Device device) {
      return computeThreeOperand(
          "aten_softplus",
          inputs,
          outputShape,
          outputType,
          [](const ExprHandle& a,
             const ExprHandle& beta,
             const ExprHandle& threshold) {
            auto beta_promoted = Cast::make(a.dtype(), beta);
            auto threshold_promoted = Cast::make(a.dtype(), threshold);
            auto beta_a = beta_promoted * a;
            return CompareSelect::make(
                beta_a,
                threshold_promoted,
                a,
                log1p(exp(beta_a)) / beta_promoted,
                kGT);
          });
    });

RegisterNNCLoweringsFunction aten_hardsigmoid(
    {"aten::hardsigmoid(Tensor self) -> (Tensor)"},
    [](const std::vector<ArgValue>& inputs,
       const std::vector<ExprHandle>& outputShape,
       const c10::optional<ScalarType>& outputType,
       at::Device device) {
      return computeOneOperand(
          "aten_hardsigmoid",
          inputs,
          outputShape,
          outputType,
          [](const ExprHandle& a) {
            auto zero = Cast::make(a.dtype(), 0.0);
            auto three = Cast::make(a.dtype(), 3.0);
            auto six = Cast::make(a.dtype(), 6.0);
            return clamp(zero, six, a + three) / six;
          });
    });

RegisterNNCLoweringsFunction aten_hardswish(
    {"aten::hardswish(Tensor self) -> (Tensor)"},
    [](const std::vector<ArgValue>& inputs,
       const std::vector<ExprHandle>& outputShape,
       const c10::optional<ScalarType>& outputType,
       at::Device device) {
      return computeOneOperand(
          "aten_hardswish",
          inputs,
          outputShape,
          outputType,
          [](const ExprHandle& a) {
            //  x * torch.clamp(x + 3.0, 0.0, 6.0) / 6.0
            auto zero = Cast::make(a.dtype(), 0.);
            auto three = Cast::make(a.dtype(), 3.);
            auto six = Cast::make(a.dtype(), 6.);

            return a * clamp(zero, six, a + three) / six;
          });
    });

RegisterNNCLoweringsFunction aten_hardshrink(
    {"aten::hardshrink(Tensor self, Scalar lambd=0.5) -> (Tensor)"},
    [](const std::vector<ArgValue>& inputs,
       const std::vector<ExprHandle>& outputShape,
       const c10::optional<ScalarType>& outputType,
       at::Device device) {
      return computeTwoOperand(
          "aten_hardshrink",
          inputs,
          outputShape,
          outputType,
          [](const ExprHandle& a, const ExprHandle& lambd) {
            auto pos_clambd = Cast::make(a.dtype(), lambd);
            auto neg_clambd =
                Cast::make(a.dtype(), ExprHandle(-0)) - pos_clambd;
            auto zero = Cast::make(a.dtype(), 0);
            auto mm = CompareSelect::make(a, neg_clambd, a, zero, kLT);
            return CompareSelect::make(a, pos_clambd, a, mm, kGT);
          });
    });

RegisterNNCLoweringsFunction aten_sqrt(
    {"aten::sqrt(Tensor self) -> (Tensor)"},
    [](const std::vector<ArgValue>& inputs,
       const std::vector<ExprHandle>& outputShape,
       const c10::optional<ScalarType>& outputType,
       at::Device device) {
      return computeOneOperand(
          "aten_sqrt",
          inputs,
          outputShape,
          outputType,
          [](const ExprHandle& a) {
            return tensorexpr::sqrt(promoteIntegerToDefaultType(a));
          });
    });

RegisterNNCLoweringsFunction aten_rsqrt(
    {"aten::rsqrt(Tensor self) -> (Tensor)"},
    [](const std::vector<ArgValue>& inputs,
       const std::vector<ExprHandle>& outputShape,
       const c10::optional<ScalarType>& outputType,
       at::Device device) {
      return computeOneOperand(
          "aten_rsqrt",
          inputs,
          outputShape,
          outputType,
          [](const ExprHandle& a) {
            return rsqrt(promoteIntegerToDefaultType(a));
          });
    });

RegisterNNCLoweringsFunction aten_abs(
    {"aten::abs(Tensor self) -> (Tensor)"},
    [](const std::vector<ArgValue>& inputs,
       const std::vector<ExprHandle>& outputShape,
       const c10::optional<ScalarType>& outputType,
       at::Device device) {
      return computeOneOperand(
          "aten_abs",
          inputs,
          outputShape,
          outputType,
          [](const ExprHandle& a) {
            return tensorexpr::abs(promoteHalfToFloat(a));
          },
          kIntegralTypes | kFloatingPointTypes | kBoolType);
    });

RegisterNNCLoweringsFunction aten_sign(
    {"aten::sign(Tensor self) -> (Tensor)"},
    [](const std::vector<ArgValue>& inputs,
       const std::vector<ExprHandle>& outputShape,
       const c10::optional<ScalarType>& outputType,
       at::Device device) { return computeSign(inputs, outputShape); });

RegisterNNCLoweringsFunction aten_ceil(
    {"aten::ceil(Tensor self) -> (Tensor)"},
    [](const std::vector<ArgValue>& inputs,
       const std::vector<ExprHandle>& outputShape,
       const c10::optional<ScalarType>& outputType,
       at::Device device) {
      return computeOneOperand(
          "aten_ceil",
          inputs,
          outputShape,
          outputType,
          [](const ExprHandle& a) { return ceil(a); });
    });

RegisterNNCLoweringsFunction aten_floor(
    {"aten::floor(Tensor self) -> (Tensor)"},
    [](const std::vector<ArgValue>& inputs,
       const std::vector<ExprHandle>& outputShape,
       const c10::optional<ScalarType>& outputType,
       at::Device device) {
      return computeOneOperand(
          "aten_floor",
          inputs,
          outputShape,
          outputType,
          [](const ExprHandle& a) { return floor(a); });
    });

RegisterNNCLoweringsFunction aten_round(
    {"aten::round(Tensor self) -> (Tensor)"},
    [](const std::vector<ArgValue>& inputs,
       const std::vector<ExprHandle>& outputShape,
       const c10::optional<ScalarType>& outputType,
       at::Device device) {
      return computeOneOperand(
          "aten_round",
          inputs,
          outputShape,
          outputType,
          [](const ExprHandle& a) { return round(a); });
    });

RegisterNNCLoweringsFunction aten_trunc(
    {"aten::trunc(Tensor self) -> (Tensor)"},
    [](const std::vector<ArgValue>& inputs,
       const std::vector<ExprHandle>& outputShape,
       const c10::optional<ScalarType>& outputType,
       at::Device device) {
      return computeOneOperand(
          "aten_trunc",
          inputs,
          outputShape,
          outputType,
          [](const ExprHandle& a) { return trunc(a); });
    });

RegisterNNCLoweringsFunction aten__cast_Float(
    {"aten::_cast_Float(Tensor self, bool non_blocking=False) -> (Tensor)"},
    [](const std::vector<ArgValue>& inputs,
       const std::vector<ExprHandle>& outputShape,
       const c10::optional<ScalarType>& outputType,
       at::Device device) {
      return computeOneOperand(
          "aten_cast_float",
          inputs,
          outputShape,
          outputType,
          [](const ExprHandle& a) { return cast<float>(a); });
    });

RegisterNNCLoweringsFunction aten_to(
    {"aten::to.dtype(Tensor(a) self, int dtype, bool non_blocking=False, bool copy=False, int? memory_format=None) -> (Tensor(a))",
     "aten::to.dtype_layout(Tensor(a) self, *, int? dtype=None, int? layout=None, Device? device=None, bool? pin_memory=None, bool non_blocking=False, bool copy=False, int? memory_format=None) -> (Tensor(a))",
     "aten::to.device(Tensor(a) self, Device device, int dtype, bool non_blocking=False, bool copy=False, int? memory_format=None) -> (Tensor(a))",
     "aten::to.prim_Device(Tensor(a) self, Device? device, int? dtype=None, bool non_blocking=False, bool copy=False) -> Tensor(a|b)",
     "aten::to.prim_dtype(Tensor(a) self, int? dtype=None, bool non_blocking=False, bool copy=False) -> Tensor(a|b)"},
    [](const std::vector<ArgValue>& inputs,
       const std::vector<ExprHandle>& outputShape,
       const c10::optional<ScalarType>& outputType,
       at::Device device) {
      // see handling of aten::to in tensorexpr_fuser.cpp for why we only
      // need to handle the first input
      return computeOneOperand(
          "aten_to",
          {inputs[0]},
          outputShape,
          outputType,
          [outputType](const ExprHandle& a) {
            TORCH_INTERNAL_ASSERT(
                outputType, buildErrorMessage("Output type is null."));
            return Cast::make(ToDtype(*outputType), a);
          });
    });

RegisterNNCLoweringsFunction aten_threshold(
    {"aten::threshold(Tensor self, Scalar threshold, Scalar value) -> (Tensor)"},
    [](const std::vector<ArgValue>& inputs,
       const std::vector<ExprHandle>& outputShape,
       const c10::optional<ScalarType>& outputType,
       at::Device device) {
      return computeThreeOperand(
          "aten_threshold",
          inputs,
          outputShape,
          outputType,
          [](const ExprHandle& a,
             const ExprHandle& threshold,
             const ExprHandle& value) {
            return ifThenElse(CompareSelect::make(a, threshold, kLE), value, a);
          });
    });

RegisterNNCLoweringsFunction aten_where(
    {"aten::where.ScalarOther(Tensor condition, Tensor self, Scalar other) -> (Tensor)",
     "aten::where.ScalarSelf(Tensor condition, Scalar self, Tensor other) -> (Tensor)",
     "aten::where.self(Tensor condition, Tensor self, Tensor other) -> (Tensor)"},
    [](const std::vector<ArgValue>& inputs,
       const std::vector<ExprHandle>& outputShape,
       const c10::optional<ScalarType>& outputType,
       at::Device device) {
      return computeConditionWithTwoOperand(
          "aten_where",
          inputs,
          outputShape,
          outputType,
          [](const ExprHandle& a0, const ExprHandle& a1, const ExprHandle& a2) {
            return ifThenElse(a0, a1, a2);
          });
    });

RegisterNNCLoweringsFunction aten_frac(
    {"aten::frac(Tensor self) -> (Tensor)"},
    [](const std::vector<ArgValue>& inputs,
       const std::vector<ExprHandle>& outputShape,
       const c10::optional<ScalarType>& outputType,
       at::Device device) {
      return computeOneOperand(
          "aten_frac",
          inputs,
          outputShape,
          outputType,
          [](const ExprHandle& a) {
            auto aa = promoteHalfToFloat(a);
            return aa - floor(aa);
          },
          kFloatingPointTypes);
    });

RegisterNNCLoweringsFunction aten_lgamma(
    {"aten::lgamma(Tensor self) -> (Tensor)"},
    [](const std::vector<ArgValue>& inputs,
       const std::vector<ExprHandle>& outputShape,
       const c10::optional<ScalarType>& outputType,
       at::Device device) {
      return computeOneOperand(
          "aten_lgamma",
          inputs,
          outputShape,
          outputType,
          [](const ExprHandle& a) {
            return lgamma(promoteIntegerToDefaultType(a));
          });
    });

// TODO: convert to schema, add a test
// RegisterNNCLoweringsFunction aten_rand_like(
//     {"aten::rand_like"},
//     [](const std::vector<ArgValue>& inputs,
//        const std::vector<ExprHandle>& outputShape,
//        const c10::optional<ScalarType>& outputType,
//        at::Device device) {
//       return computeOneOperand(
//           "aten_rand_like",
//           inputs,
//           outputShape,
//           outputType,
//           [](const ExprHandle& a) {
//             return Intrinsics::make(IntrinsicsOp::kRand, a.dtype());
//           });
//     });

// TODO: convert to schema, add a test
// RegisterNNCLoweringsFunction aten_slice(
//     {"aten::slice"},
//     [](const std::vector<ArgValue>& inputs,
//        const std::vector<ExprHandle>& outputShape,
//        const c10::optional<ScalarType>& outputType,
//        at::Device device) {
//       return Compute(
//           "aten_slice",
//           c10::fmap<DimArg>(outputShape),
//           [&](const std::vector<VarHandle>& axes) {
//             int64_t dim =
//                 at::maybe_wrap_dim(c10::get<int64_t>(inputs[1]),
//                 axes.size());
//             ExprHandle start = constant(inputs[2]);
//             ExprHandle stride = constant(inputs[4]);

//             std::vector<ExprHandle> newAxes(axes.begin(), axes.end());
//             newAxes[dim] = stride * newAxes[dim] + start;
//             return tensorOrConstant(inputs[0], newAxes);
//           });
//     });
RegisterNNCLoweringsFunction aten_unsqueeze(
    {"aten::unsqueeze(Tensor(a) self, int dim) -> (Tensor(a))"},
    [](const std::vector<ArgValue>& inputs,
       const std::vector<ExprHandle>& outputShape,
       const c10::optional<ScalarType>& outputType,
       at::Device device) {
      return Compute(
          "aten_unsqueeze",
          c10::fmap<DimArg>(outputShape),
          [&](const std::vector<VarHandle>& axes) {
            int64_t dim = c10::get<int64_t>(inputs[1]);
            if (dim < 0) {
              if (axes.size() == 0) {
                throw malformed_input("axes are zero handling unsqueeze");
              }
              dim += axes.size();
            }
            // To construct an expression for an 'unsqueezed' tensor we need to
            // drop the DIM-th axis, i.e.
            //    unsqueezed_v[i,j,k,l] = v[i,j,l] # dim = 2 - drop index 'k'
            //                 0 1 2 3
            std::vector<ExprHandle> indices;
            int64_t i = 0;
            for (const auto& a : axes) {
              if (i++ != dim) {
                indices.emplace_back(ExprHandle(a.node()));
              }
            }

            return broadcast(c10::get<BufHandle>(inputs[0]), indices);
          });
    });
RegisterNNCLoweringsFunction aten_t(
    {"aten::t(Tensor(a) self) -> (Tensor(a))"},
    [](const std::vector<ArgValue>& inputs,
       const std::vector<ExprHandle>& outputShape,
       const c10::optional<ScalarType>& outputType,
       at::Device device) {
      return computeTranspose(
          {inputs[0], (int64_t)1, (int64_t)0}, outputShape, outputType, device);
    });
RegisterNNCLoweringsFunction aten_transpose(
    {"aten::transpose.int(Tensor(a) self, int dim0, int dim1) -> (Tensor(a))"},
    computeTranspose);
RegisterNNCLoweringsFunction aten_permute(
    {"aten::permute(Tensor(a) self, int[] dims) -> (Tensor(a))"},
    [](const std::vector<ArgValue>& inputs,
       const std::vector<ExprHandle>& outputShape,
       const c10::optional<ScalarType>& outputType,
       at::Device device) {
      auto A = c10::get<BufHandle>(inputs[0]);
      // Trivial case of 0-dim tensors: just a copy of the input
      if (A.ndim() == 0) {
        return Compute(
            "aten_permute",
            c10::fmap<DimArg>(outputShape),
            [&](const std::vector<VarHandle>& axes) {
              std::vector<ExprHandle> empty_indices;
              return A.load(empty_indices);
            });
      }
      auto permute_dims = c10::get<IntList>(inputs[1]);
      return Compute(
          "aten_permute",
          c10::fmap<DimArg>(outputShape),
          [&](const std::vector<VarHandle>& axes) {
            std::vector<VarHandle> new_axes;
            new_axes.resize(axes.size());
            assert(permute_dims.size() == axes.size());
            for (unsigned i = 0; i < axes.size(); i++) {
              auto new_dim = at::maybe_wrap_dim(permute_dims[i], A.ndim());
              new_axes[new_dim] = axes[i];
            }
            return A.load(new_axes);
          });
    });
RegisterNNCLoweringsFunction aten_expand(
    {"aten::expand(Tensor(a) self, int[] size, *, bool implicit=False) -> (Tensor(a))",
     "aten::expand_as(Tensor(a) self, Tensor other) -> (Tensor(a))"},
    computeExpand);

// TODO: convert to schema, add a test
// RegisterNNCLoweringsFunction aten_flatten({"aten::flatten"}, computeFlatten);
RegisterNNCLoweringsFunction aten_view(
    {"aten::reshape(Tensor(a) self, int[] shape) -> (Tensor(a))",
     "aten::reshape_as(Tensor(a) self, Tensor other) -> (Tensor(a))",
     "aten::view(Tensor(a) self, int[] size) -> (Tensor(a))",
     "aten::view_as(Tensor(a) self, Tensor other) -> (Tensor(a))"},
    computeReshape);

// aten::mm is a subset of aten::matmul where both inputs are rank 2
RegisterNNCLoweringsFunction aten_matmul(
    {"aten::mm(Tensor self, Tensor mat2) -> (Tensor)",
     "aten::matmul(Tensor self, Tensor other) -> (Tensor)"},
    computeMatmul);

RegisterNNCLoweringsFunction aten_cat(
    {"aten::cat(Tensor[] tensors, int dim=0) -> (Tensor)"},
    computeCat);

RegisterNNCLoweringsFunction aten_sum(
    {"aten::sum(Tensor self, *, int? dtype=None) -> (Tensor)",
     "aten::sum.dim_IntList(Tensor self, int[1] dim, bool keepdim=False, *, int? dtype=None) -> (Tensor)"},
    computeSum);

RegisterNNCLoweringsFunction aten_softmax(
    {"aten::softmax.int(Tensor self, int dim, int? dtype=None) -> (Tensor)"},
    [](const std::vector<ArgValue>& inputs,
       const std::vector<ExprHandle>& outputShape,
       const c10::optional<ScalarType>& outputType,
       at::Device device) {
      return computeSoftmax(inputs, outputShape, false);
    });

RegisterNNCLoweringsFunction aten_log_softmax(
    {"aten::log_softmax.int(Tensor self, int dim, int? dtype=None) -> (Tensor)"},
    [](const std::vector<ArgValue>& inputs,
       const std::vector<ExprHandle>& outputShape,
       const c10::optional<ScalarType>& outputType,
       at::Device device) {
      return computeSoftmax(inputs, outputShape, true);
    });

RegisterNNCLoweringsFunction aten_conv2d(
    {"aten::conv2d(Tensor input, Tensor weight, Tensor? bias=None, int[2] stride=[1, 1], int[2] padding=[0, 0], int[2] dilation=[1, 1], int groups=1) -> (Tensor)"},
    computeConv2d);

RegisterNNCLoweringsFunction aten_addmm(
    {"aten::addmm(Tensor self, Tensor mat1, Tensor mat2, *, Scalar beta=1, Scalar alpha=1) -> (Tensor)"},
    computeAddMM);

RegisterNNCLoweringsFunction aten_mean(
    {"aten::mean(Tensor self, *, int? dtype=None) -> (Tensor)",
     "aten::mean.dim(Tensor self, int[1] dim, bool keepdim=False, *, int? dtype=None) -> (Tensor)"},
    computeMean);

<<<<<<< HEAD
#define NNC_QUANTIZATION_EXPR_QUANT 0
#define NNC_QUANTIZATION_EXPR_DEQUANT 0

RegisterNNCLoweringFunction aten_quantize_per_tensor(
    "aten::quantize_per_tensor",
#if NNC_QUANTIZATION_EXPR_QUANT == 1
    computeQuantizePerTensor
#else
    computeQuantizePerTensorExternalCall
#endif
);

RegisterNNCLoweringFunction aten_dequantize(
    "aten::dequantize",
#if NNC_QUANTIZATION_EXPR_DEQUANT == 1
    computeDequantize
#else
    computeDequantizeExternalCall
#endif
);

RegisterNNCLoweringFunction quantized_conv2d(
    "quantized::conv2d",
    computeQuantizedConv2d);

RegisterNNCLoweringFunction quantized_conv2d_relu(
    "quantized::conv2d_relu",
    computeQuantizedConv2dRelu);

RegisterNNCLoweringFunction quantized_add(
    "quantized::add",
    computeQuantizedAdd);

RegisterNNCLoweringFunction aten_adaptive_avg_pool2d(
    "aten::adaptive_avg_pool2d",
    computeAdaptiveAvgPool2d);

RegisterNNCLoweringFunction aten_upsample_nearest2d(
    "aten::upsample_nearest2d",
    computeUpsampleNearest2d);

RegisterNNCLoweringFunction aten_add(
    "aten::add",
=======
RegisterNNCLoweringsFunction aten_adaptive_avg_pool2d(
    {"aten::adaptive_avg_pool2d(Tensor self, int[2] output_size) -> (Tensor)"},
    computeAdaptiveAvgPool2d);

RegisterNNCLoweringsFunction aten_add(
    {"aten::add.Scalar(Tensor self, Scalar other, Scalar alpha=1) -> (Tensor)",
     "aten::add.Tensor(Tensor self, Tensor other, *, Scalar alpha=1) -> (Tensor)"},
>>>>>>> 675ba6cd
    [](const std::vector<ArgValue>& inputs,
       const std::vector<ExprHandle>& outputShape,
       const c10::optional<ScalarType>& outputType,
       at::Device device) {
      auto add_lambda = [](const ExprHandle& lhs, const ExprHandle& rhs) {
        return boolToInteger(lhs) + boolToInteger(rhs);
      };
      TORCH_INTERNAL_ASSERT(
          inputs.size() == 2 || inputs.size() == 3,
          buildErrorMessage("Invalid number of input operands"));
      return (inputs.size() > 2)
          ? computeTwoOperandWithAlpha(
                "aten_add", inputs, outputShape, outputType, add_lambda)
          : computeTwoOperand(
                "aten_add", inputs, outputShape, outputType, add_lambda);
    });

} // namespace

} // namespace tensorexpr
} // namespace jit
} // namespace torch<|MERGE_RESOLUTION|>--- conflicted
+++ resolved
@@ -29,14 +29,12 @@
 }
 
 namespace {
-<<<<<<< HEAD
-RegisterNNCLoweringFunction aten_dropout("aten::dropout", computeNoop);
-RegisterNNCLoweringFunction aten_contiguous("aten::contiguous", computeNoop);
-=======
 RegisterNNCLoweringsFunction aten_dropout(
     {"aten::dropout(Tensor input, float p, bool train) -> (Tensor)"},
     computeNoop);
->>>>>>> 675ba6cd
+RegisterNNCLoweringFunction aten_contiguous(
+    {"aten::contiguous(Tensor(a) self, *, MemoryFormat memory_format=contiguous_format) -> (Tensor(a))"},
+    computeNoop);
 
 // TODO: convert to schema, add a test
 // RegisterNNCLoweringsFunction prepacked_conv2d_clamp_run(
@@ -1457,51 +1455,6 @@
      "aten::mean.dim(Tensor self, int[1] dim, bool keepdim=False, *, int? dtype=None) -> (Tensor)"},
     computeMean);
 
-<<<<<<< HEAD
-#define NNC_QUANTIZATION_EXPR_QUANT 0
-#define NNC_QUANTIZATION_EXPR_DEQUANT 0
-
-RegisterNNCLoweringFunction aten_quantize_per_tensor(
-    "aten::quantize_per_tensor",
-#if NNC_QUANTIZATION_EXPR_QUANT == 1
-    computeQuantizePerTensor
-#else
-    computeQuantizePerTensorExternalCall
-#endif
-);
-
-RegisterNNCLoweringFunction aten_dequantize(
-    "aten::dequantize",
-#if NNC_QUANTIZATION_EXPR_DEQUANT == 1
-    computeDequantize
-#else
-    computeDequantizeExternalCall
-#endif
-);
-
-RegisterNNCLoweringFunction quantized_conv2d(
-    "quantized::conv2d",
-    computeQuantizedConv2d);
-
-RegisterNNCLoweringFunction quantized_conv2d_relu(
-    "quantized::conv2d_relu",
-    computeQuantizedConv2dRelu);
-
-RegisterNNCLoweringFunction quantized_add(
-    "quantized::add",
-    computeQuantizedAdd);
-
-RegisterNNCLoweringFunction aten_adaptive_avg_pool2d(
-    "aten::adaptive_avg_pool2d",
-    computeAdaptiveAvgPool2d);
-
-RegisterNNCLoweringFunction aten_upsample_nearest2d(
-    "aten::upsample_nearest2d",
-    computeUpsampleNearest2d);
-
-RegisterNNCLoweringFunction aten_add(
-    "aten::add",
-=======
 RegisterNNCLoweringsFunction aten_adaptive_avg_pool2d(
     {"aten::adaptive_avg_pool2d(Tensor self, int[2] output_size) -> (Tensor)"},
     computeAdaptiveAvgPool2d);
@@ -1509,7 +1462,6 @@
 RegisterNNCLoweringsFunction aten_add(
     {"aten::add.Scalar(Tensor self, Scalar other, Scalar alpha=1) -> (Tensor)",
      "aten::add.Tensor(Tensor self, Tensor other, *, Scalar alpha=1) -> (Tensor)"},
->>>>>>> 675ba6cd
     [](const std::vector<ArgValue>& inputs,
        const std::vector<ExprHandle>& outputShape,
        const c10::optional<ScalarType>& outputType,
@@ -1527,6 +1479,45 @@
                 "aten_add", inputs, outputShape, outputType, add_lambda);
     });
 
+#define NNC_QUANTIZATION_EXPR_QUANT 0
+#define NNC_QUANTIZATION_EXPR_DEQUANT 0
+
+RegisterNNCLoweringFunction aten_quantize_per_tensor(
+    {"aten::quantize_per_tensor(Tensor self, float scale, int zero_point, int dtype) -> (Tensor)",
+     "aten::quantize_per_tensor.tensors(Tensor[] tensors, Tensor scales, Tensor zero_points, int dtype) -> (Tensor[])"},
+#if NNC_QUANTIZATION_EXPR_QUANT == 1
+    computeQuantizePerTensor
+#else
+    computeQuantizePerTensorExternalCall
+#endif
+);
+
+// aten::dequantize.self(Tensor self) -> (Tensor)
+RegisterNNCLoweringFunction aten_dequantize(
+    {"aten::dequantize.self(Tensor self) -> (Tensor)"},
+#if NNC_QUANTIZATION_EXPR_DEQUANT == 1
+    computeDequantize
+#else
+    computeDequantizeExternalCall
+#endif
+);
+
+RegisterNNCLoweringFunction quantized_conv2d(
+    {"_quantized::conv2d(Tensor qx, __torch__.torch.classes.quantized.Conv2dPackedParamsBase packed_weight, float output_scale, int output_zero_point) -> (Tensor)"},
+    computeQuantizedConv2d);
+
+RegisterNNCLoweringFunction quantized_conv2d_relu(
+    {"quantized::conv2d_relu.new(Tensor qx, __torch__.torch.classes.quantized.Conv2dPackedParamsBase packed_weight, float output_scale, int output_zero_point) -> (Tensor)"},
+    computeQuantizedConv2dRelu);
+
+RegisterNNCLoweringFunction quantized_add(
+    {"_quantized::add(Tensor qa, Tensor qb, float scale, int zero_point) -> (Tensor qc)"},
+    computeQuantizedAdd);
+
+RegisterNNCLoweringFunction aten_upsample_nearest2d(
+    {"aten::upsample_nearest2d.vec(Tensor input, int[]? output_size, float[]? scale_factors) -> (Tensor)"},
+    computeUpsampleNearest2d);
+
 } // namespace
 
 } // namespace tensorexpr
