#include <torch/csrc/jit/runtime/static/impl.h>

#include <ATen/MemoryOverlap.h>
#include <ATen/core/symbol.h>
#include <ATen/record_function.h>
#include <c10/core/CPUAllocator.h>
#include <c10/core/InferenceMode.h>
#include <c10/macros/Macros.h>
#include <c10/util/MaybeOwned.h>
#include <c10/util/irange.h>
#include <caffe2/core/scope_guard.h>
#include <caffe2/core/timer.h>
#include <torch/csrc/jit/ir/alias_analysis.h>
#include <torch/csrc/jit/jit_log.h>
#include <torch/csrc/jit/passes/canonicalize.h>
#include <torch/csrc/jit/passes/dead_code_elimination.h>
#include <torch/csrc/jit/passes/eliminate_no_ops.h>
#include <torch/csrc/jit/passes/freeze_module.h>
#include <torch/csrc/jit/passes/remove_mutation.h>
#include <torch/csrc/jit/passes/subgraph_rewrite.h>
#include <torch/csrc/jit/passes/variadic_ops.h>
#include <torch/csrc/jit/runtime/graph_iterator.h>
#include <torch/csrc/jit/runtime/static/memory_planner.h>
#include <torch/csrc/jit/runtime/static/ops.h>
#include <torch/csrc/jit/runtime/static/passes.h>
#include <torch/csrc/jit/runtime/vararg_functions.h>
#include <iterator>
#include <sstream>
#include <stdexcept>

#ifdef FBCODE_CAFFE2
#include <folly/dynamic.h>
#include <folly/json.h>
#endif

// used in test only
C10_DEFINE_bool(
    static_runtime_disable_debug_memory_overlap_check,
    false,
    "If true, disable the memory overlap check in debug mode in ProcessedNode::run()");

namespace torch {
namespace jit {

// A manually curated set of ops that are disallowed in static runtime.
// These are rarely-used ops. Disallowing them typically eliminates
// corner cases in graph optimizations, allowing for more aggressive
// optimizations and better performance.
bool isUnsupportedOp(const NodeKind& kind) {
  return kind == aten::__is__ || kind == aten::__isnot__ || kind == prim::Loop;
}

// graph must be frozen or canEnableStaticRuntime would return false
// if there's any prim::CallMethod op left in the graph
bool canEnableStaticRuntime(const std::shared_ptr<torch::jit::Graph>& graph) {
  // check for sub-blocks
  bool can_support = true;
  bool has_blocks = false;
  for (auto* node : graph->block()->nodes()) {
    const auto kind = node->kind();
    if (kind == prim::Constant) {
      continue;
    }
    // check if can get op from Node
    const Operator* op = node->maybeOperator();
    if (isUnsupportedOp(kind) || (!op && !nativeOpIsRegistered(kind))) {
      can_support = false;
      LOG(WARNING) << "Found unsupported op: " << kind.toQualString();
    }
  }
  return can_support;
}

std::string dumpValueSet(
    const FastSet<const Value*>& value_set,
    const char* set_name) {
  std::ostringstream oss;
  oss << set_name << ": {";
  for (const auto* val : value_set) {
    oss << "%" << val->debugName() << ", ";
  }
  oss << "}";
  return oss.str();
}

namespace {

void OptimizeGraph(
    std::shared_ptr<torch::jit::Graph>& graph,
    const StaticModuleOptions& opts) {
  GRAPH_DUMP("Before optimizations: ", graph);
  Inline(*graph);
  ConstantPropagation(graph);
  Canonicalize(graph);
  ConstantPropagation(graph);
  RemoveTensorMutation(graph);
  ConstantPropagation(graph);
  EliminateDeadCode(graph);
  FuseInferenceOpsForSparseNN(graph);
  UseVariadicCat(graph);
  UseVariadicStack(graph);
  EliminateTrivialEquallySplit(graph);

  if (opts.enable_out_variant) {
    UseVariadicOp(
        graph,
        fromQualString("fb::sigrid_transforms_torch_bind"),
        fromQualString("fb::variadic_sigrid_transforms_torch_bind"));
    FuseSignLog1P(graph);

    // TODO: we can avoid this guard by moving operations
    // to exposed folders.
#ifdef FBCODE_CAFFE2
    ReplaceWithCopy(graph);
    FuseListUnpack(graph);
    EnableStaticRuntimeLayerNorm(graph);
#endif
  }

  ConstantPropagation(graph);
  RemoveImmutableInputDictLookups(graph);
  UseVariadicTupleUnpack(graph);
  UseVariadicGroupedAccessor(graph);
  EliminateNoOps(
      graph, /* custom_ops */ {fromQualString("fb::scale_gradient")});
  ForceNonEmptyOutputs(*graph);
  AddIncrefs(*graph);
  GRAPH_DUMP("Final graph after optimizations: ", graph);
}

// remove unused input 0 from graph
bool removeSelfFromGraphInput(std::shared_ptr<torch::jit::Graph>& graph) {
  if (graph->inputs().at(0)->type()->is_module()) {
    if (graph->inputs().at(0)->hasUses()) {
      return false;
    }
    graph->eraseInput(0);
  }
  return true;
}

std::vector<Value*> valueVecFromFastSet(const FastSet<const Value*>& s) {
  std::vector<Value*> result;
  result.reserve(s.size());
  for (auto* v : s) {
    // NOLINTNEXTLINE(cppcoreguidelines-pro-type-const-cast)
    result.emplace_back(const_cast<Value*>(v));
  }
  return result;
}

bool mayContainAlias(
    const AliasDb& db,
    const FastSet<const Value*>& a,
    const FastSet<const Value*>& b) {
  return db.mayContainAlias(valueVecFromFastSet(a), valueVecFromFastSet(b));
}

void PrepareGraphForStaticModule(
    std::shared_ptr<torch::jit::Graph> graph,
    const StaticModuleOptions& opts) {
  TORCH_CHECK(canEnableStaticRuntime(graph));
  OptimizeGraph(graph, opts);
}

std::pair<std::shared_ptr<Graph>, c10::optional<Module>> PrepareForStaticModule(
    const torch::jit::Module& m,
    bool is_frozen,
    const StaticModuleOptions& opts) {
  LOG(INFO) << "StaticModuleOptions: cleanup_activations "
            << opts.cleanup_activations << ", enable_out_variant "
            << opts.enable_out_variant << ", optimize_memory "
            << opts.optimize_memory << ", manage_output_tensors "
            << opts.manage_output_tensors;

  Module module = m.copy();
  if (!is_frozen) {
    module.eval();
    module = freeze_module(module);
  }

  Method method = module.get_method("forward");
  auto graph = module.get_method("forward").graph();

  PrepareGraphForStaticModule(graph, opts);

  return std::make_pair(graph, module);
}

std::pair<std::shared_ptr<Graph>, c10::optional<Module>> PrepareForStaticModule(
    std::shared_ptr<torch::jit::Graph> graph,
    const StaticModuleOptions& opts) {
  PrepareGraphForStaticModule(graph, opts);
  return std::make_pair(graph, c10::nullopt);
}

} // namespace

void ValueGroup::init(const Block& block, const AliasDb& db) {
  external_aliases_.clear();
  output_aliases_.clear();
  // Build `input_or_constant_aliases` as we look through nodes forwardly from
  // the graph's inputs and add aliases of the inputs being created by the
  // nodes.
  external_aliases_.insert(block.inputs().begin(), block.inputs().end());
  for (const auto* node : block.nodes()) {
    if (node->kind() == prim::Constant) {
      for (const auto* output : node->outputs()) {
        external_aliases_.insert(output);
      }
    }
  }
  for (const auto* node : block.nodes()) {
    if (node->kind() == prim::Constant) {
      // Constants are already in `input_or_constant_aliases`.
      continue;
    }
    for (const auto* v : node->outputs()) {
      if (mayContainAlias(db, {v}, external_aliases_)) {
        external_aliases_.insert(v);
      }
    }
  }

  // Build `output_aliases` as we look through nodes reversely so that we can
  // start from the output values, and follow the flows backwardly from there.
  output_aliases_.insert(block.outputs().begin(), block.outputs().end());
  for (const auto* node : block.nodes().reverse()) {
    if (node->kind() == prim::Constant) {
      // Constants cannot create any aliases.
      continue;
    }
    for (const auto* v : node->outputs()) {
      // Add values that can aliase input/constant values. Note some output
      // aliases may end up in this category via collection objects (e.g.,
      // Tuple).
      if (mayContainAlias(db, {v}, external_aliases_)) {
        external_aliases_.insert(v);
        continue;
      }
      if (mayContainAlias(db, {v}, output_aliases_)) {
        output_aliases_.insert(v);
      }
    }
  }
}

namespace {

bool containTensorsOnly(at::ArrayRef<Value*> values) {
  // return true only if all outputs are tensors
  return std::all_of(values.begin(), values.end(), [](const Value* value) {
    return value->type()->castRaw<TensorType>() != nullptr;
  });
}

bool mayContainAlias(const Value* v1, const Value* v2, const AliasDb& db) {
  // AliasDb is not const-correct here, so we have to const_cast
  // NOLINTNEXTLINE(cppcoreguidelines-pro-type-const-cast)
  return db.mayContainAlias(const_cast<Value*>(v1), const_cast<Value*>(v2));
}

bool isPureFunction(const Node* node) {
  auto* schema = node->maybeSchema();
  return schema &&
      schema->aliasAnalysis() == c10::AliasAnalysisKind::PURE_FUNCTION;
}

} // namespace

ManagedTensorRanges::ManagedTensorRanges(
    Block* block,
    const AliasDb& alias_db,
    const FastSet<const Value*>& managed_tensor_values) {
  const std::vector<Node*> nodes(block->nodes().begin(), block->nodes().end());
  const FastSet<const Value*> graph_inputs(
      block->inputs().begin(), block->inputs().end());

  auto isUntrackedValue = [&alias_db, &graph_inputs](const Value* value) {
    return !alias_db.isMutableType(value) ||
        graph_inputs.find(value) != graph_inputs.end();
  };

  const auto num_nodes = nodes.size();
  for (const auto i : c10::irange(num_nodes)) {
    auto* node = nodes[i];
    for (auto* input : node->inputs()) {
      auto* lifetime = getLifetime(input);
      if (!lifetime) {
        continue;
      }
      DCHECK(lifetime->end <= i);
      lifetime->end = i;
    }
    for (auto* output : node->outputs()) {
      if (!alias_db.isMutableType(output)) {
        continue;
      }
      value_lifetimes_.emplace(output, Lifetime(i, i));
    }
  }
  for (auto* graph_output : block->outputs()) {
    auto* lifetime = getLifetime(graph_output);
    if (!lifetime) {
      continue;
    }
    lifetime->end = num_nodes;
  }

  // Handle aliases. Aliases may extend a Value*'s lifetime. If a node
  // has an input and output that may alias each other, set the input's
  // lifetime end to max(input.lifetime_end, output.lifetime_end). Iterate
  // backwards to handle chains of aliases.
  for (const auto* node : block->nodes().reverse()) {
    if (isPureFunction(node)) {
      // If the node is a pure function, it doesn't create any aliases,
      // so we can safely skip it.
      continue;
    }

    auto inputs = collectValuesWithTrackedLifetimes(node->inputs());
    auto outputs = collectValuesWithTrackedLifetimes(node->outputs());
    for (auto* input : inputs) {
      auto* input_lifetime = getLifetime(input);
      DCHECK(input_lifetime != nullptr);
      for (auto* output : outputs) {
        if (mayContainAlias(input, output, alias_db)) {
          auto* output_lifetime = getLifetime(output);
          DCHECK(output_lifetime != nullptr);
          input_lifetime->end =
              std::max(output_lifetime->end, input_lifetime->end);
        }
      }
    }
  }
  for (auto* managed_tensor : managed_tensor_values) {
    auto* lifetime = getLifetime(managed_tensor);
    DCHECK(lifetime && lifetime->end <= num_nodes);
    // NOLINTNEXTLINE(cppcoreguidelines-init-variables)
    Node* freeing_node;
    if (lifetime->end == num_nodes) {
      freeing_node = block->return_node();
    } else {
      freeing_node = nodes[lifetime->end];
    }
    node_to_newly_free_tensors_[freeing_node].emplace_back(managed_tensor);
  }
}

bool ManagedTensorRanges::nodeFreesManagedTensors(Node* node) const {
  auto it = node_to_newly_free_tensors_.find(node);
  return it != node_to_newly_free_tensors_.end() && !it->second.empty();
}

const std::vector<const Value*>& ManagedTensorRanges::
    availableTensorValuesAfterNode(Node* node) const {
  return node_to_newly_free_tensors_.at(node);
}

bool ManagedTensorRanges::lifetimesOverlap(const Value* v1, const Value* v2)
    const {
  const auto* v1_lifetime = getLifetime(v1);
  const auto* v2_lifetime = getLifetime(v2);
  if (!v1_lifetime || !v2_lifetime) {
    return false;
  }

  if (v1_lifetime->start < v2_lifetime->start) {
    return v1_lifetime->end >= v2_lifetime->start;
  }
  return v2_lifetime->end >= v1_lifetime->start;
}

const ManagedTensorRanges::Lifetime* ManagedTensorRanges::getLifetime(
    const Value* value) const {
  auto it = value_lifetimes_.find(value);
  if (it != value_lifetimes_.end()) {
    return &it->second;
  }
  return nullptr;
}

ManagedTensorRanges::Lifetime* ManagedTensorRanges::getLifetime(
    const Value* value) {
  // const_cast is safe here, this is just a way to avoid code duplication
  // between the const/non-const versions of getLifetime.

  // NOLINTNEXTLINE(cppcoreguidelines-pro-type-const-cast)
  const auto* const_this = const_cast<const ManagedTensorRanges*>(this);

  // NOLINTNEXTLINE(cppcoreguidelines-pro-type-const-cast)
  return const_cast<ManagedTensorRanges::Lifetime*>(
      const_this->getLifetime(value));
}

std::vector<const Value*> ManagedTensorRanges::
    collectValuesWithTrackedLifetimes(at::ArrayRef<const Value*> values) {
  std::vector<const Value*> mutable_values;
  mutable_values.reserve(values.size());
  std::copy_if(
      values.begin(),
      values.end(),
      std::back_inserter(mutable_values),
      [this](const Value* value) { return getLifetime(value) != nullptr; });
  return mutable_values;
}

StaticModule::StaticModule(
    std::shared_ptr<torch::jit::Graph> g,
    const StaticModuleOptions& opts)
    : StaticModule(PrepareForStaticModule(g->copy(), opts), opts) {}

StaticModule::StaticModule(
    const torch::jit::Module& m,
    bool is_frozen,
    const StaticModuleOptions& opts)
    : StaticModule(PrepareForStaticModule(m, is_frozen, opts), opts) {}

StaticModule::StaticModule(
    std::pair<std::shared_ptr<torch::jit::Graph>, c10::optional<Module>>
        graph_and_module,
    const StaticModuleOptions& opts)
    : opts_(opts),
      graph_(std::move(graph_and_module.first)),
      module_(std::move(graph_and_module.second)),
      num_inputs_(graph_->inputs().size()) {
  // check opt flags
  if (opts.manage_output_tensors) {
    TORCH_CHECK(
        opts_.enable_out_variant,
        "When manage_output_tensors is true, enable_out_variant must be set to true");
  }
  if (opts_.optimize_memory) {
    TORCH_CHECK(
        opts_.enable_out_variant,
        "When optimize_memory is true, enable_out_variant must be set to true");
  }

  // handle schema
  if (module_.has_value()) {
    Method method = module_->get_method("forward");
    schema_ = method.function().getSchema();
    const auto num_schema_args = schema_->arguments().size();
    DCHECK(num_schema_args > 0);
    if (removeSelfFromGraphInput(graph_)) {
      module_ = c10::nullopt;
      num_inputs_ = num_schema_args - 1;
    }
  }

  {
    size_t nodes_size = 0, constants_size = 0;
    for (Node* node : graph_->nodes()) {
      ++(node->kind() == prim::Constant ? constants_size : nodes_size);
    }

    constants_.reserve(constants_size);
    functions_.reserve(nodes_size);
  }

  // Create ProcessedFunction instances first to freeze their addresses to pass
  // to ProcessedNode.
  AliasDb alias_db(
      graph_, /*isFrozen=*/false, /*enablePreciseTupleContainerAnalysis=*/true);
  GRAPH_DEBUG("AliasDb: ", alias_db.toString());

  FastMap<const Value*, uint32_t> value_to_index;
  prepareFunctionsAndConstants(graph_->block(), alias_db, value_to_index);

  const auto constants_index_offset = 0;
  const auto values_index_offset = constants_index_offset + constants().size();
  value_buffer_size_ = values_index_offset;

  std::vector<uint32_t> node_output_idx_map;
  value_buffer_size_ += prepareBlocksAndOutputIndices(
      graph_->block(),
      values_index_offset,
      node_output_idx_map,
      value_to_index);

  prepareProcessedNodes(
      graph_->block(), node_output_idx_map, value_to_index, alias_db);

  for (auto& block : blocks_) {
    block.prepare_for_memory_planner(alias_db, opts);
  }
}

size_t StaticModule::prepareBlocksAndOutputIndices(
    Block* block,
    const size_t start_idx,
    std::vector<uint32_t>& node_output_idx_map,
    FastMap<const Value*, uint32_t>& value_to_index) {
  const auto block_idx = blocks_.size();
  blocks_.emplace_back(start_idx, block);

  const auto num_inputs = block->inputs().size();
  for (const auto i : c10::irange(num_inputs)) {
    value_to_index.emplace(block->inputs()[i], start_idx + i);
  }
  auto cur_idx = start_idx + num_inputs;

  for (auto* node : block->nodes()) {
    for (auto* sub_block : node->blocks()) {
      cur_idx += prepareBlocksAndOutputIndices(
          sub_block, cur_idx, node_output_idx_map, value_to_index);
    }

    if (node->kind() == prim::Constant) {
      continue;
    }

    node_output_idx_map.push_back(cur_idx);
    TORCH_CHECK(
        cur_idx < (1 << 16),
        "outputs offset in values table",
        cur_idx,
        " would overflow 2-byte index storage");

    const auto num_outputs = node->outputs().size();
    for (const auto i : c10::irange(num_outputs)) {
      value_to_index.emplace(node->outputs()[i], cur_idx + i);
    }
    cur_idx += num_outputs;
  }

  std::vector<uint32_t> output_indices;
  output_indices.reserve(block->outputs().size());
  for (auto* output : block->outputs()) {
    auto output_idx = value_to_index.at(output);
    output_indices.push_back(output_idx);
  }

  blocks_[block_idx].set_output_indices(std::move(output_indices));
  return cur_idx - start_idx;
}

void StaticModule::prepareFunctionsAndConstants(
    Block* block,
    const AliasDb& alias_db,
    FastMap<const Value*, uint32_t>& value_to_index) {
  for (auto* node : block->nodes()) {
    for (auto* sub_block : node->blocks()) {
      prepareFunctionsAndConstants(sub_block, alias_db, value_to_index);
    }

    if (node->kind() == prim::Constant) {
      auto* v = node->output();
      TORCH_CHECK(v->type()->kind() != FunctionType::Kind);
      value_to_index.emplace(v, constants_.size());
      constants_.emplace_back(toIValue(v).value());
      continue;
    }

    // see [Check and correct bad schema alias info at runtime]
    bool check_outputs_for_overlap =
        !alias_db.mayContainAlias(node->inputs(), node->outputs()) &&
        containTensorsOnly(node->outputs());
    // new ProcessedFunction
    functions_.emplace_back(
        node, opts_.enable_out_variant, check_outputs_for_overlap);
  }
}

std::pair<size_t, size_t> StaticModule::prepareProcessedNodes(
    Block* block,
    const std::vector<uint32_t>& node_output_idx_map,
    const FastMap<const Value*, uint32_t>& value_to_index,
    const AliasDb& alias_db,
    size_t node_idx,
    size_t block_idx) {
  const auto block_start = block_idx;
  const auto node_start = node_idx;

<<<<<<< HEAD
  auto& block_info = blocks_[block_idx++];
  std::vector<ProcessedNode> nodes;
  FastMap<Node*, bool> node_has_out_variant;
=======
  const auto inputs_index_offset = inputs_offset();
  const auto constants_index_offset = constants_offset();
  const auto values_index_offset = intermediate_values_offset();
>>>>>>> 8a912014

  for (auto* node : block->nodes()) {
    if (node->kind() == prim::Constant) {
      continue;
    }

    for (auto* sub_block : node->blocks()) {
      auto processed_count = prepareProcessedNodes(
          sub_block,
          node_output_idx_map,
          value_to_index,
          alias_db,
          node_idx,
          block_idx);
      node_idx += processed_count.first;
      block_idx += processed_count.second;
    }
    ProcessedNodeInputs input_indices(node->inputs().size());
    for (const auto input_idx : c10::irange(node->inputs().size())) {
      Value* const input = node->inputs()[input_idx];
      auto input_ivalue_idx = value_to_index.at(input);
      TORCH_CHECK(
          input_ivalue_idx < (1 << 16),
          "input index in values table ",
          input_ivalue_idx,
          " would overflow 2-byte index storage");
      input_indices[input_idx] = input_ivalue_idx;
    }

    ProcessedFunction* fn = &functions_[node_idx];
    // create a new ProcessedNode
    // see [Check and correct bad schema alias info at runtime]
    bool check_outputs_for_overlap =
        !alias_db.mayContainAlias(node->inputs(), node->outputs()) &&
        containTensorsOnly(node->outputs());
    nodes.emplace_back(
        node, fn, std::move(input_indices), node_output_idx_map[node_idx]);

<<<<<<< HEAD
    node_has_out_variant.emplace(node, nodes.back().has_out_variant());
    ++node_idx;
=======
    node_has_out_variant.emplace(node, nodes_.back().has_out_variant());
    for (const auto i : c10::irange(node->outputs().size())) {
      value_to_ssa_def[node->outputs()[i]] = std::make_pair(node_idx, i);
    }
    node_idx++;
  }

  num_intermediate_values_ = std::accumulate(
      nodes_.begin(),
      nodes_.end(),
      0,
      [](uint32_t sum, const ProcessedNode& pnode) {
        return sum + pnode.num_outputs();
      });

  for (auto& pnode : nodes_) {
    if (pnode.num_outputs() == 1 &&
        isOptimizableContainerType(pnode.node(), node_has_out_variant)) {
      node_is_optimizable_container_type_.emplace(pnode.node());
    }
  }
  output_indices_.reserve(graph_->outputs().size());
  for (auto output : graph_->outputs()) {
    int node_idx = 0;
    int out_idx = 0;
    std::tie(node_idx, out_idx) = value_to_ssa_def[output];
    uint32_t output_index = 0;
    if (node_idx == StaticModule::INPUT_VALUE) {
      output_index = out_idx + inputs_index_offset;
    } else if (node_idx == StaticModule::CONSTANT_VALUE) {
      output_index = constants_index_offset + out_idx;
    } else {
      output_index = nodes_[node_idx].output_ivalue_index(out_idx);
    }
    TORCH_CHECK(
        output_index < (1 << 16),
        "output index ",
        output_index,
        " would overflow 2-byte index storage");
    output_indices_.emplace_back(output_index);
>>>>>>> 8a912014
  }

  block_info.set_nodes(std::move(nodes), node_has_out_variant);
  block_info.init_value_group(alias_db);

  return {node_idx - node_start, block_idx - block_start};
}

void BlockInfo::set_nodes(
    std::vector<ProcessedNode> nodes,
    const FastMap<Node*, bool>& node_has_out_variant) {
  nodes_ = std::move(nodes);

  for (auto& node : nodes_) {
    if (node.num_outputs() == 1 &&
        isOptimizableContainerType(node.node(), node_has_out_variant)) {
      node_is_optimizable_container_type_.emplace(node.node());
    }
  }
}
void BlockInfo::prepare_for_memory_planner(
    const AliasDb& alias_db,
    const StaticModuleOptions& opts) {
  if (!opts.enable_out_variant) {
    return;
  }

  // Never manage graph outputs so that we can do std::move(output_ivalue).
  // This does not affect performance if the graph returns a collection object.
  FastSet<const Value*> graph_output_values(
      block_->outputs().begin(), block_->outputs().end());

  // collect register indices of outputs of ops with out variant
  for (ProcessedNode& pnode : nodes_) {
    if (!pnode.has_out_variant()) {
      continue;
    }
    auto outputs = pnode.node()->outputs();
    for (const auto i : c10::irange(outputs.size())) {
      const Value* out_v = outputs[i];
      // Types are stored in the underlying TorchScript IR
      bool is_tensor_type = out_v->type()->castRaw<TensorType>();
      if (opts.manage_output_tensors && is_tensor_type &&
          graph_output_values.find(out_v) == graph_output_values.end() &&
          value_group_.isOutputAlias(out_v)) {
        managed_output_tensor_values_.insert(out_v);
        continue;
      }
      if (value_group_.isAlwaysAlive(out_v)) {
        continue;
      }
      if (is_tensor_type) {
        managed_tensor_values_.insert(out_v);
      } else if (node_is_optimizable_container_type(pnode.node())) {
        // We "leak" certain container types because their allocations
        // take a long time
        leaked_values_.insert(out_v);
      }
    }
  }

  for (const Value* output : block_->outputs()) {
    managed_tensor_values_.erase(output);
  }
  GRAPH_DEBUG("managed_tensor_values: ", dumpValueSet(managed_tensor_values_));
  GRAPH_DEBUG(
      "managed_output_tensor_values_: ",
      dumpValueSet(managed_output_tensor_values_));

  managed_tensor_ranges_ =
      ManagedTensorRanges(block_, alias_db, managed_tensor_values_);
}

const StaticModuleOptions& StaticModule::opts() const {
  return opts_;
}

size_t StaticModule::num_outputs() const {
  return graph_->outputs().size();
}

size_t StaticModule::num_inputs() const {
  return num_inputs_;
}

StaticRuntime& StaticModule::runtime() {
  if (!cached_runtime_) {
    cached_runtime_ = std::make_unique<StaticRuntime>(*this);
  }
  return *cached_runtime_;
}

Node* StaticModule::findNodeWithKindForTesting(const std::string& kind) const {
  for (auto& block_info : blocks_) {
    for (auto& pnode : block_info.nodes()) {
      if (pnode.node()->kind().toQualString() == kind) {
        return pnode.node();
      }
    }
  }
  return nullptr;
}

c10::IValue StaticModule::operator()(
    const std::vector<c10::IValue>& args,
    const KeywordArgs& kwargs) {
  return runtime()(args, kwargs);
}

c10::IValue StaticModule::operator()(
    std::vector<c10::IValue>&& args,
    const KeywordArgs& kwargs) {
  return runtime()(std::move(args), kwargs);
}

StaticRuntimeBlockRunner::StaticRuntimeBlockRunner(
    const StaticModule& sm,
    std::vector<IValue>& values,
    const size_t block_idx)
    : static_module_(sm),
<<<<<<< HEAD
      block_info_(static_module_.block_info(block_idx)),
      manage_output_tensors_enabled_(sm.opts().manage_output_tensors),
      is_root_block_(block_idx == 0),
      values_(values),
      nodes_(block_info_.nodes()),
      inputs_begin_(block_info_.block_inputs_idx()) {
  for (auto& n : nodes_) {
=======
      first_input_is_self_(static_module_.first_input_is_self()),
      manage_output_tensors_enabled_(sm.opts().manage_output_tensors),
      nodes_(sm.nodes()) {
  values_.resize(sm.total_num_values());
  const auto constants_index_offset = sm.constants_offset();
  const auto constants_begin_it = values_.begin() + constants_index_offset;
  const auto constants_end_it = constants_begin_it + sm.constants().size();
  std::copy(sm.constants().begin(), sm.constants().end(), constants_begin_it);

  for (const auto idx : c10::irange(sm.nodes().size())) {
    auto& n = nodes_[idx];
>>>>>>> 8a912014
    n.set_values(values_.data());
  }

  for (auto index : block_info_.block_output_indices()) {
    outputs_.emplace_back(&values_[index]);
  }

  if (block_idx != 0) {
    manage_output_tensors_enabled_ = false;
  }
}

StaticRuntimeBlockRunner::~StaticRuntimeBlockRunner() = default;

<<<<<<< HEAD
void StaticRuntimeBlockRunner::set_inputs(
    const std::vector<IValue>& args,
    const KeywordArgs& kwargs) {
  if (!kwargs.empty()) {
    TORCH_CHECK(is_root_block_, "Got kwargs for non-root block runner.");

    TORCH_CHECK(
        static_module_.schema(),
        "Schema is not available. Consider creating the Static Runtime "
        "with StaticModule(const torch::jit::Module& m) instead.");
    std::vector<c10::IValue> stack;
    stack.reserve(static_module_.num_inputs());
    if (static_module_.first_input_is_self()) {
      stack.emplace_back(static_module_.module()._ivalue());
    }
    stack.insert(stack.end(), args.begin(), args.end());

    static_module_.schema()->checkAndNormalizeInputs(stack, kwargs);
    DCHECK_EQ(static_module_.num_inputs(), stack.size());
    for (const auto i : c10::irange(stack.size())) {
      Input(i) = std::move(stack[i]);
    }
  } else {
    if (is_root_block_ && static_module_.first_input_is_self()) {
      Input(0) = static_module_.module()._ivalue();
      DCHECK_EQ(static_module_.num_inputs(), args.size() + 1);
      for (const auto i : c10::irange(args.size())) {
        Input(i + 1) = args[i];
      }
    } else {
      DCHECK_EQ(block_info_.num_inputs(), args.size());
      for (const auto i : c10::irange(args.size())) {
        Input(i) = args[i];
      }
    }
=======
void StaticRuntime::set_arg(const size_t idx, std::vector<IValue>&& args) {
  DCHECK(idx < args.size());
  Input(idx + first_input_is_self_) = std::move(args[idx]);
}

void StaticRuntime::set_arg(const size_t idx, const std::vector<IValue>& args) {
  DCHECK(idx < args.size());
  Input(idx + first_input_is_self_) = args[idx];
}

void StaticRuntime::set_arg(const size_t idx, const IValue& arg) {
  Input(idx + first_input_is_self_) = arg;
}

namespace {
void check_type(const Argument& schema_arg, const IValue& arg) {
  // Fast path for most common case
  if (arg.isTensor() &&
      schema_arg.type()->kind() == c10::TypeKind::TensorType) {
    return;
>>>>>>> 8a912014
  }
  TORCH_CHECK(arg.type()->isSubtypeOf(schema_arg.type()));
}
} // namespace

<<<<<<< HEAD
void StaticRuntimeBlockRunner::set_inputs(
    std::vector<IValue>&& args,
    const KeywordArgs& kwargs) {
  if (!kwargs.empty()) {
    TORCH_CHECK(is_root_block_, "Got kwargs for non-root block runner.");

    // This is not ideal
=======
template <typename IValueList>
void StaticRuntime::set_inputs(
    IValueList&& args,
    const std::unordered_map<std::string, c10::IValue>& kwargs) {
  const auto total_num_inputs =
      args.size() + kwargs.size() + first_input_is_self_;
  TORCH_CHECK(total_num_inputs == static_module_.num_inputs());

  const auto& schema = static_module_.schema();
  if (first_input_is_self_) {
    Input(0) = static_module_.module()._ivalue();
  }

  if (C10_UNLIKELY(!schema)) {
>>>>>>> 8a912014
    TORCH_CHECK(
        kwargs.empty(),
        "Schema is not available, but StaticRuntime got kwargs. "
        "Consider creating the Static Runtime instance "
        "with StaticModule(const torch::jit::Module& m) instead.");
    for (size_t i = 0; i < args.size(); ++i) {
      set_arg(i, std::forward<IValueList>(args));
    }
    return;
  }

  const auto& schema_args = schema->arguments();
  size_t consumed_kwargs = 0;
  DCHECK(schema_args.size() > 0);

  for (size_t i = 0; i < schema_args.size() - 1; ++i) {
    // Start at 1 since the schema always contains `self`.
    const auto& schema_arg = schema_args[i + 1];

    if (i < args.size()) {
      check_type(schema_arg, args[i]);
      set_arg(i, std::forward<IValueList>(args));
      continue;
    }
<<<<<<< HEAD
  } else {
    if (is_root_block_ && static_module_.first_input_is_self()) {
      Input(0) = static_module_.module()._ivalue();
      DCHECK_EQ(block_info_.num_inputs(), args.size() + 1);
      for (const auto i : c10::irange(args.size())) {
        Input(i + 1) = std::move(args[i]);
      }
    } else {
      DCHECK_EQ(block_info_.num_inputs(), args.size());
      for (const auto i : c10::irange(args.size())) {
        Input(i) = std::move(args[i]);
      }
=======

    auto it = kwargs.find(schema_arg.name());
    if (it != kwargs.end()) {
      check_type(schema_arg, it->second);
      set_arg(i, it->second);
      ++consumed_kwargs;
      continue;
    }

    auto maybe_default_val = schema_arg.default_value();
    if (maybe_default_val) {
      set_arg(i, *maybe_default_val);
      continue;
>>>>>>> 8a912014
    }

    TORCH_CHECK(
        false, "Static runtime is missing required kwarg ", schema_arg.name());
  }
  TORCH_CHECK(
      consumed_kwargs == kwargs.size() &&
      args.size() + consumed_kwargs == schema_args.size() - 1);
}

void StaticRuntimeBlockRunner::create_memory_planner() {
  if (!planner_) {
    planner_ = std::make_unique<MemoryPlanner>(
        this,
        block_info_,
        static_module_.opts().enable_out_variant,
        manage_output_tensors_enabled_,
        static_module_.opts().optimize_memory);
  }
}

namespace {

void destroyNodeOutputs(ProcessedNode& p_node) {
  const auto borrows_outputs = borrowsOutputs(p_node.node()->kind());
  for (const auto i : c10::irange(p_node.num_outputs())) {
    auto& output = p_node.Output(i);
    if (doesNotHeapAllocateWhenStoredInIValue(*output.type())) {
      continue;
    }

    if (borrows_outputs) {
      // NB: No need to incref here. This codepath is only hit if the run didn't
      // finish, so we shouldn't be returning anything to the client.
      c10::MaybeOwnedTraits<IValue>::destroyBorrow(output);
    } else {
      output = IValue();
    }
  }
}

} // namespace

void StaticRuntimeBlockRunner::clean_up_intermediate_ivalues() noexcept {
  for (auto& p_node : nodes_) {
    destroyNodeOutputs(p_node);
  }
}

void StaticRuntimeBlockRunner::resetMemory() noexcept {
  planner_.reset();
  clean_up_input_ivalues();
  clean_up_intermediate_ivalues();
}

c10::IValue StaticRuntimeBlockRunner::move_outputs_to_tuple(
    uint32_t num_outputs) {
#ifndef NDEBUG
  for (const auto i : c10::irange(num_outputs)) {
    // The exact output tensor should never be managed.
    DCHECK(!isManagedOutputTensor(*outputs_[i]));
  }
#endif
  switch (num_outputs) {
    case 1:
      return c10::ivalue::Tuple::create(std::move(*outputs_[0]));
    case 2:
      return c10::ivalue::Tuple::create(
          std::move(*outputs_[0]), std::move(*outputs_[1]));
    case 3:
      return c10::ivalue::Tuple::create(
          std::move(*outputs_[0]),
          std::move(*outputs_[1]),
          std::move(*outputs_[2]));
    default: {
      std::vector<c10::IValue> outputs;
      outputs.reserve(num_outputs);
      for (const auto i : c10::irange(num_outputs)) {
        // use move here. Otherwise, clean up outputs_[i] explicitly
        outputs.emplace_back(std::move(*outputs_[i]));
      }
      return c10::ivalue::Tuple::create(std::move(outputs));
    }
  }
}

/// [Check and correct bad schema alias info at runtime]
/// Static runtime relies on the operator schema's alias info to be correct for
/// memory planning. Because it's hard to enforce the alias info to be correct,
/// we need to do runtime detection for accidental aliases that do not comply
/// with the schema. Only aliases of managed tensors are problematic. To avoid
/// runtime crashes, we can add runtime detection and force the op to comply
/// with its schema by cloning the alias. Because all managed tensors' data_ptrs
/// are part of the internal buffer that the MemoryPlanner allocates, we can
/// check aliases by checking the memory overlap with this internal buffer. But
/// a tensor's storage can be resized during inferenceso we need another way to
/// handle the resized case.
///
/// There are two ways for incorrect schema to break memory planning. Let's look
/// at two examples:
///
/// Example 1:
/// @code
///   def forward(x):
///     a = x + x
///     b = bad_op(a)  # b ends up aliasing a incorrectly
///     return (b)
/// @endcode
/// bad_op: its schema says it returns a new Tensor, but it actually returns an
/// alias. In this case, the memory planner would recognize `a` as a managed
/// tensor and clean up its memory before returning `b`. But `b` is actually an
/// alias of `a`, when `a`'s data_ptr get reset, `b`'s data_ptr gets reset too.
///
/// Example 2:
/// @code
///   def forward(x):
///     a = x + x
///     a2 = bad_op(a) # a2 ends up alias a incorrectly
///     b = a + a
///     c = b * b # c shares storage with a
///     d = c + 2 # d shares storage with b
///     e = a2 * a2
///     return (d, e)
/// @endcode
/// With the memory reuse algorithm, `c` could end up sharing storage with `a`,
/// but because of bad_op, `a2` now aliases `a`. `c` overwrites `a` and
/// therefore `a2`, leading to the wrong results. We solve this problem with two
/// steps. Note this doesn't happen with the current memory reuse algorithm
/// because of the way it's implemented. Things could change with a different
/// implementation.
///
/// Step 1, annotate the ProcessedNodes with a flag `check_memory_overlap_` set
/// to true if its outputs do not alias its inputs as indicated by the AliasDb
/// and all of its outputs are Tensors. Then at runtime, we check that the
/// nodes' output tensors do not overlap with the internal buffer that the
/// MemoryPlanner allocates. For latency concerns, we only run this check for
/// fallback ops. The schemas of native ops and out variants are vetted and
/// enforced with static runtime unit tests. For the first iteration, we do a
/// full memory overlap check with
/// ProcessedNode::verify_and_correct_memory_overlap() because the internal
/// buffer doesn't exist yet.
///
/// Step 2, if a managed tensor gets resized during inference, it gets a new
/// data_ptr which is not from the buffer. We can tackle this corner case by
/// delaying the deallocation of the managed tensors to after the outputs are no
/// longer used (essentially merging the internal/output buffers into one).
/// Before the merging is implemented, we add another flag `overlap_detected_`
/// to flag any node with overlap detected in Step 1 and do a full memory
/// overlap check if the fast check (by checking memory overlap with internal
/// buffer) fails. There is still a corner case that fails with the added flag.
/// If a resize is triggered at the same time as the op creating an alias at the
/// same time, the current checks would fail to detect the alias.
///
/// There is another case of failure that step 2 can prevent. With
/// StaticModule::opts().cleanup_activations = false, the returned Static
/// Runtime instance in the instance pool can be re-entered while an unintended
/// output tensor's alias is still being used by the client (in the
/// multi-threaded setting). This can only be prevented by delaying the
/// deallocation and returning the Static Runtime instance after the client is
/// done with the outputs.

void StaticRuntimeBlockRunner::verify_and_correct_memory_overlap(
    ProcessedNode& n) {
  // The slow check can be removed once the internal/output buffers are merged
  if (C10_UNLIKELY(n.check_outputs_for_memory_overlap())) {
    if (C10_UNLIKELY(!planner_ && static_module_.opts().cleanup_activations)) {
      // slow check, for first iter only with cleanup_activations = true
      n.verify_and_correct_memory_overlap();
    } else if (planner_) {
      bool overlap_detected_with_fast_check = false;
      for (size_t i = 0; i < n.outputs().size(); i++) {
        if (!n.Output(i).isTensor()) {
          continue;
        }
        at::Tensor& t = n.Output(i).toTensor();
        if (planner_->overlapWithInternalBuffer(t.data_ptr())) {
          DLOG(INFO) << "Detected alias for node: " << PrintNode(n.node());
          n.Output(i) = at::native::clone(t, c10::nullopt);
          // set flag if overlap detected
          overlap_detected_with_fast_check = true;
          n.set_outputs_memory_overlap_detected();
        }
      }
      if (n.outputs_memory_overlap_detected() &&
          !overlap_detected_with_fast_check) {
        // slow check. Only run when the fast check fails.
        n.verify_and_correct_memory_overlap();
      }
    }
  }
}

StaticRuntimeBlockRunner::Deallocator::~Deallocator() {
  // Assume cleanup cannot throw.
  cleanupImpl();
#ifndef NDEBUG
  block_runner_.check_for_memory_leak(/*output_returned*/ false);
#endif
}

void StaticRuntimeBlockRunner::Deallocator::cleanupImpl() {
  if (block_runner_.static_module_.opts().cleanup_activations) {
    // MemoryPlanner is created after the first invocation of `run()`. This
    // is done intentionally because MemoryPlanner uses `Tensor` sizes of
    // the previous `run()` for memory planning of subsequent runs
    if (C10_LIKELY(finished_)) {
      block_runner_.create_memory_planner();
    }

    if (C10_LIKELY(block_runner_.planner_)) {
      block_runner_.planner_->deallocate();
    } else {
      // This is the first run, and it didn't finish, so we can't use a
      // `MemoryPlanner` to deallocate stuff. Just reset everything mannually.
      block_runner_.resetMemory();
    }
    // clean up owning refs of input tensors
    block_runner_.clean_up_input_ivalues();
    if (C10_UNLIKELY(!finished_)) {
      block_runner_.deallocateOutputTensors();
    }
  }
}

template <typename IValueList>
c10::IValue StaticRuntimeBlockRunner::run_impl(
    IValueList&& args,
    const KeywordArgs& kwargs) {
  // We assume inference workloads, so we do not need
  // autograd. Enabling this is a significant win on dispatcher
  // overhead because it saves a round of dispatch for at least some
  // functions, such as resize_ and resize_as_.
  c10::InferenceMode mode;

  {
    auto on_exit = Deallocator(*this);

    if (planner_) {
      DCHECK(!manage_output_tensors_enabled_ || checkOutputTensorMemoryLeaks());
      planner_->allocate();
    }

    set_inputs(std::forward<IValueList>(args), kwargs);

    for (auto& n : nodes_) {
      // LOG(INFO) << "Running node: " << PrintNode(n.node());
      n.run();
      // Check for incorrect schema alias info.
      verify_and_correct_memory_overlap(n);
    }
    on_exit.setFinished();
  }

  // no need to keep references of outputs in static runtime anymore
  if (block_info_.num_outputs() > 1) {
    return move_outputs_to_tuple(block_info_.num_outputs());
  }

  DCHECK(check_for_memory_leak(/*output_returned*/ false));
  // The exact output tensor should never be managed.
  DCHECK(!isManagedOutputTensor(*outputs_[0]));

  // use move here. Otherwise, clean up outputs_[0] explicitly
  return std::move(*outputs_[0]);
}

template <typename IValueList>
c10::IValue StaticRuntimeBlockRunner::run_impl_record_functions(
    IValueList&& args,
    const KeywordArgs& kwargs) {
  bool pre_sampled = false;
  if (C10_UNLIKELY(at::shouldRunRecordFunction(&pre_sampled))) {
    at::RecordFunction guard(
        at::RecordScope::TORCHSCRIPT_FUNCTION, pre_sampled);
    if (guard.isActive()) {
      if (guard.needsInputs()) {
        guard.before("forward", &args);
      } else {
        guard.before("forward");
      }
    }
    return run_impl(std::forward<IValueList>(args), kwargs);
  }
  return run_impl(std::forward<IValueList>(args), kwargs);
}

c10::IValue StaticRuntimeBlockRunner::operator()(
    const std::vector<c10::IValue>& args,
    const KeywordArgs& kwargs) {
#ifdef PYTORCH_DISABLE_NET_PROFILING
  return run_impl(args, kwargs);
#else
  return run_impl_record_functions(args, kwargs);
#endif
}

c10::IValue StaticRuntimeBlockRunner::operator()(
    std::vector<c10::IValue>&& args,
    const KeywordArgs& kwargs) {
#ifdef PYTORCH_DISABLE_NET_PROFILING
  return run_impl(std::move(args), kwargs);
#else
  return run_impl_record_functions(std::move(args), kwargs);
#endif
}

namespace {

std::string generate_latency_json(const std::string& label, double millis) {
#ifdef FBCODE_CAFFE2
  folly::dynamic json = folly::dynamic::object();
  json["type"] = label;
  json["metric"] = "latency";
  json["unit"] = "ms";
  json["value"] = millis;
  return "PyTorchObserver " + folly::toJson(json);
#else
  return "";
#endif
}

} // namespace

void StaticRuntimeBlockRunner::benchmark(
    const std::vector<std::vector<c10::IValue>>& args_list,
    const std::vector<KeywordArgs>& kwargs_list,
    const int warmup_runs,
    const int main_runs,
    bool print_per_node_time,
    bool generate_ai_pep_output) {
  TORCH_CHECK(
      kwargs_list.size() == 0 || args_list.size() == kwargs_list.size());
  std::cout << "Input size: " << args_list.size() << std::endl;
  if (args_list.size() == 0) {
    return;
  }
  float time_per_iter =
      benchmark_model(args_list, kwargs_list, warmup_runs, main_runs);
  std::cout << "Static runtime ms per iter: " << time_per_iter
            << ". Iters per second: " << 1000.0 / time_per_iter << std::endl;

  IndividualMetrics results =
      benchmark_individual_ops(args_list, kwargs_list, warmup_runs, main_runs);

  if (print_per_node_time) {
    for (const auto i : c10::irange(nodes_.size())) {
      const Node* node = nodes_[i].node();
      std::cout << "Node #" << i << ": " << results.time_per_node[i]
                << " ms/iter, ";
      node->print(std::cout, 0, nullptr, false);
    }
  }

  std::vector<std::pair<std::string, double>> time_per_node_type_vec{
      results.time_per_node_type.begin(), results.time_per_node_type.end()};
  std::sort(
      time_per_node_type_vec.begin(),
      time_per_node_type_vec.end(),
      [](auto& left, auto& right) { return left.second > right.second; });

  std::cout << "Time per node type:" << std::endl;
  for (const auto& p : time_per_node_type_vec) {
    const std::string& kind = p.first;
    const double ms = p.second;
    std::cout << std::setw(15) << ms << " ms. " << std::setw(10)
              << results.percent_per_node_type[kind] << "%. " << kind << " ("
              << results.instances_per_node_type[kind] << " nodes";
    if (results.out_nodes.count(kind)) {
      std::cout << ", out variant)" << std::endl;
    } else if (results.native_nodes.count(kind)) {
      std::cout << ", native)" << std::endl;
    } else {
      std::cout << ")" << std::endl;
    }

    if (generate_ai_pep_output) {
      LOG(INFO) << generate_latency_json(kind, ms);
    }
  }
  if (generate_ai_pep_output) {
    LOG(INFO) << generate_latency_json(
        "static_runtime_first_iter", results.first_iter_time);
  }
  std::cout << std::setw(15) << results.total_time << " ms. in Total"
            << std::endl;
  std::cout << "StaticRuntimeBlockRunner setup time: " << results.setup_time
            << " ms" << std::endl;
  std::cout << "Memory allocation time: " << results.memory_alloc_time
            << " ms\n";
  std::cout << "Memory deallocation time: " << results.memory_dealloc_time
            << " ms" << std::endl;
  std::cout << "Outputs deallocation time: " << results.output_dealloc_time
            << " ms" << std::endl;
  std::cout << "First iter time: " << results.first_iter_time << " ms"
            << std::endl;
  std::cout << "Number of operators: " << nodes_.size() << std::endl;

  if (planner_) {
    std::cout << "Total number of managed tensors: "
              << planner_->total_num_managed_tensors() << std::endl;
    std::cout << "Total number of managed output tensors: "
              << planner_->total_num_managed_output_tensors() << std::endl;
    std::cout << "Total number of unmanaged values: "
              << planner_->total_num_unmanaged() << std::endl;
    std::cout << "Number of unmanaged values requiring cleanup: "
              << planner_->num_unmanaged_non_scalars() << std::endl;
    std::cout << "Number of unmanaged values not requiring cleanup: "
              << planner_->num_unmanaged_scalars() << std::endl;
    std::cout << "Total memory managed: " << planner_->total_managed()
              << " bytes" << std::endl;
    if (static_module_.opts().optimize_memory) {
      std::cout << "Total number of reused tensors: "
                << planner_->total_reused_tensors() << std::endl;
    }
    std::cout << "Total number of 'out' variant nodes/total number of nodes: "
              << results.out_nodes_count << "/" << results.total_nodes_count
              << " ("
              << 100.0 * (results.out_nodes_count) /
            static_cast<float>(results.total_nodes_count)
              << "%)" << std::endl;
  }
  check_for_memory_leak();

#ifndef NDEBUG
  KeywordArgs empty_kwargs;
  display_nodes(
      args_list[0], kwargs_list.size() > 0 ? kwargs_list[0] : empty_kwargs);
#endif
}

float StaticRuntimeBlockRunner::benchmark_model(
    const std::vector<std::vector<c10::IValue>>& args_list,
    const std::vector<KeywordArgs>& kwargs_list,
    const int warmup_runs,
    const int main_runs) {
  TORCH_CHECK(warmup_runs >= 0 && main_runs >= 1);
  TORCH_CHECK(
      kwargs_list.size() == 0 || args_list.size() == kwargs_list.size());

  const bool is_kwargs_empty = kwargs_list.size() == 0;
  const KeywordArgs empty_kwargs;
  for (const auto i : c10::irange(warmup_runs)) {
    (void)i; // Suppress unused variable warning
    for (const auto j : c10::irange(args_list.size())) {
      operator()(args_list[j], is_kwargs_empty ? empty_kwargs : kwargs_list[j]);
      if (manage_output_tensors_enabled_) {
        deallocateOutputTensors();
      }
    }
  }
  caffe2::Timer timer;
  for (const auto i : c10::irange(main_runs)) {
    (void)i; // Suppress unused variable warning
    for (const auto j : c10::irange(args_list.size())) {
      operator()(args_list[j], is_kwargs_empty ? empty_kwargs : kwargs_list[j]);
      if (manage_output_tensors_enabled_) {
        deallocateOutputTensors();
      }
    }
  }
  float millis = timer.MilliSeconds();
  return millis / (static_cast<float>(main_runs) * args_list.size());
}

bool display_ivalue(const IValue& iv) {
  if (iv.isTensor()) {
    std::cout << "Tensor " << iv.toTensor().toString() << " {";
    for (const auto i : c10::irange(iv.toTensor().sizes().size())) {
      std::cout << iv.toTensor().sizes()[i];
      if (iv.toTensor().sizes().size() > i + 1) {
        std::cout << ", ";
      }
    }
    std::cout << "}\n";
    return true;
  } else if (iv.isTensorList()) {
    std::cout << "TensorList {" << iv.toTensorList().size() << "}\n";
    return true;
  } else if (iv.isGenericDict()) {
    std::cout << "Dict {" << iv.toGenericDict().size() << "}\n";
    return true;
  } else if (iv.isTuple()) {
    std::cout << "Tuple {" << iv.toTupleRef().elements().size() << "}\n";
    return true;
  } else if (iv.isInt()) {
    std::cout << "int {" << iv.toInt() << "}\n";
    return true;
  } else if (iv.isBool()) {
    std::cout << "bool {" << iv.toBool() << "}\n";
    return true;
  } else if (iv.isDouble()) {
    std::cout << "double {" << iv.toDouble() << "}\n";
    return true;
  }
  return false;
}

void display_pnode_info(const ProcessedNode& pnode) {
  pnode.node()->print(std::cout, 0, nullptr, false);
  for (const auto i : c10::irange(pnode.num_inputs())) {
    std::cout << "\ti" << i << ": ";
    if (!display_ivalue(pnode.Input(i))) {
      std::cout << *(pnode.node()->inputs()[i]->type()) << '\n';
    }
  }
  const auto outputs = pnode.outputs();
  for (const auto i : c10::irange(outputs.size())) {
    std::cout << "\to" << i << ": ";
    if (!display_ivalue(outputs[i])) {
      std::cout << *(pnode.node()->outputs()[i]->type()) << '\n';
    }
  }
}

void StaticRuntimeBlockRunner::display_nodes(
    const std::vector<c10::IValue>& args,
    const KeywordArgs& kwargs) {
  c10::InferenceMode mode;

  auto on_exit = Deallocator(*this);

  if (planner_) {
    planner_->allocate();
  }
  set_inputs(args, kwargs);

  for (auto& node : nodes_) {
    node.run();
    display_pnode_info(node);
  }
  on_exit.setFinished();
}

StaticRuntimeBlockRunner::IndividualMetrics StaticRuntimeBlockRunner::
    benchmark_individual_ops(
        const std::vector<std::vector<c10::IValue>>& args_list,
        const std::vector<KeywordArgs>& kwargs_list,
        const int warmup_runs,
        const int main_runs) {
  TORCH_CHECK(
      kwargs_list.size() == 0 || args_list.size() == kwargs_list.size());
  TORCH_CHECK(warmup_runs >= 1 && main_runs >= 1);
  if (args_list.size() == 0) {
    return {};
  }

  const bool is_kwargs_empty = kwargs_list.size() == 0;
  const KeywordArgs empty_kwargs;
  bool manage_output_tensors = static_module_.opts().manage_output_tensors;
  // See comment on above use of InferenceMode for
  // explanation.
  c10::InferenceMode mode;

  IndividualMetrics results;
  results.time_per_node.resize(nodes_.size(), 0);

  // setup time
  caffe2::Timer timer;

  set_inputs(args_list[0], is_kwargs_empty ? empty_kwargs : kwargs_list[0]);

  results.setup_time = timer.MilliSeconds();

  // The first iteration profiles each node's output Tensors' sizes and
  // initializes the memory planner with the profile information. Folllowing
  // iterations just use the already established memory planning.
  timer.Start();
  operator()(args_list[0], is_kwargs_empty ? empty_kwargs : kwargs_list[0]);
  if (manage_output_tensors) {
    deallocateOutputTensors();
  }
  results.first_iter_time = timer.MilliSeconds();

  // warmup runs
  for (const auto i : c10::irange(warmup_runs - 1)) {
    (void)i; // Suppress unused variable warning
    for (const auto j : c10::irange(args_list.size())) {
      operator()(args_list[j], is_kwargs_empty ? empty_kwargs : kwargs_list[j]);
      if (manage_output_tensors) {
        deallocateOutputTensors();
      }
    }
  }

  // main runs
  for (const auto i : c10::irange(main_runs)) {
    (void)i; // Suppress unused variable warning

    for (const auto j : c10::irange(args_list.size())) {
      set_inputs(args_list[j], is_kwargs_empty ? empty_kwargs : kwargs_list[j]);

      timer.Start();
      if (planner_) {
        planner_->allocate();
      }
      float millis = timer.MilliSeconds();
      results.memory_alloc_time += millis;

      for (const auto k : c10::irange(nodes_.size())) {
        timer.Start();
        nodes_[k].run();
        millis = timer.MilliSeconds();
        results.time_per_node[k] += millis;
      }
      timer.Start();
      if (static_module_.opts().cleanup_activations) {
        create_memory_planner();
        planner_->deallocate();
        // clean up owning refs of input tensors
        clean_up_input_ivalues();
      }
      if (manage_output_tensors) {
        deallocateOutputTensors();
      }
      millis = timer.MilliSeconds();
      results.memory_dealloc_time += millis;

      timer.Start();
      // no need to keep references of outputs in static runtime anymore
      c10::IValue output;
      if (static_module_.num_outputs() > 1) {
        output = move_outputs_to_tuple(static_module_.num_outputs());
      }

      DCHECK(check_for_memory_leak(/*output_returned*/ false));

      // use move here. Otherwise, clean up outputs_[0] explicitly
      output = std::move(*outputs_[0]);
      // release outputs explicitly to measure the time it takes
      output = IValue();
      millis = timer.MilliSeconds();
      results.output_dealloc_time += millis;
    }
  }

  // post processing
  const float num_total_iters =
      (static_cast<float>(main_runs) * args_list.size());
  for (const auto i : c10::irange(nodes_.size())) {
    const Node* node = nodes_[i].node();
    std::string kind = std::string(node->kind().toQualString());
    results.time_per_node[i] /= num_total_iters;
    results.time_per_node_type[kind] += results.time_per_node[i];
    results.instances_per_node_type[kind]++;
    if (nodes_[i].has_out_variant()) {
      results.out_nodes.insert(kind);
      results.out_nodes_count++;
    } else if (nodes_[i].has_native()) {
      results.native_nodes.insert(kind);
    }
    results.total_time += results.time_per_node[i];
  }
  results.total_nodes_count = nodes_.size();
  results.memory_alloc_time /= num_total_iters;
  results.memory_dealloc_time /= num_total_iters;
  results.output_dealloc_time /= num_total_iters;
  for (const auto& p : results.time_per_node_type) {
    const std::string& kind = p.first;
    results.percent_per_node_type[kind] = p.second / results.total_time * 100;
  }
  return results;
}

bool StaticRuntimeBlockRunner::check_for_memory_leak(bool output_returned) {
  if (!static_module_.opts().cleanup_activations) {
    return true;
  }

  // check for inputs
  for (const auto i : c10::irange(block_info_.num_inputs())) {
    TORCH_CHECK(
        values_[i + block_info_.block_inputs_idx()].isNone(),
        "Input ",
        i,
        " was not cleaned up");
  }
  FastSet<const IValue*> output_ivalues(outputs_.begin(), outputs_.end());
  for (const auto n : c10::irange(nodes_.size())) {
    auto& pnode = nodes_[n];
    for (const auto i : c10::irange(pnode.num_outputs())) {
      const IValue* ival = &pnode.Output(i);
      const Value* val = pnode.node()->output(i);
      if (planner_ && isManagedOutputTensorValue(val)) {
        // `ival` contains a managed output tensor that the runtime doesn't
        // reclaim at the end of an iteration, but the client does so
        // by explicitly calling
        // `StaticRuntimeBlockRunner::deallocateOutputTensors`.
        continue;
      }
      const std::string error_msg = "Output " + c10::to_string(i) + ", %" +
          val->debugName() + " of node " + c10::to_string(n) +
          " was not cleaned up";
      if (output_ivalues.count(ival) == 0) {
        // check for intermediates
        if (!ival->isNone()) {
          TORCH_CHECK(
              ival->isTensor() ||
                  block_info_.node_is_optimizable_container_type(
                      pnode.node()) ||
                  doesNotHeapAllocateWhenStoredInIValue(*val->type()),
              error_msg);
          if (ival->isTensor()) {
            const auto& t = ival->toTensor();
            if (t.defined()) {
              auto* storage_impl = t.storage().unsafeGetStorageImpl();
              TORCH_CHECK(
                  storage_impl->data() == nullptr ||
                      (planner_ &&
                       planner_->isManagedStorageImpl(storage_impl)),
                  error_msg);
            }
          }
        }
      } else {
        // check for outputs
        if (output_returned) {
          TORCH_CHECK(ival->isNone(), error_msg);
        }
      }
    }
  }
  VLOG(1) << "Finished checking for memory leak";
  return true;
}

void StaticRuntimeBlockRunner::deallocateOutputTensors() {
  if (!static_module_.opts().manage_output_tensors) {
    TORCH_CHECK(
        !planner_ || planner_->numOutputBufferBytes() == 0,
        "manage_output_tensors is disabled, but output tensor buffer is not empty.");
    return;
  }
  if (planner_) {
    planner_->deallocateOutputTensors();
    DCHECK(checkOutputTensorMemoryLeaks());
  }
}

bool StaticRuntimeBlockRunner::checkOutputTensorMemoryLeaks() {
  if (!static_module_.opts().manage_output_tensors || !planner_) {
    return true;
  }
  for (const auto n : c10::irange(nodes_.size())) {
    auto& pnode = nodes_[n];
    for (const auto i : c10::irange(pnode.num_outputs())) {
      const IValue* ival = &pnode.Output(i);
      const Value* val = pnode.node()->output(i);
      if (!isManagedOutputTensorValue(val)) {
        continue;
      }
      const auto& t = ival->toTensor();
      if (t.defined()) {
        auto* storage_impl = t.storage().unsafeGetStorageImpl();
        const std::string error_msg = "Output " + c10::to_string(i) + ", %" +
            val->debugName() + " of node " + c10::to_string(n) +
            " was not cleaned up";
        TORCH_CHECK(storage_impl->data() == nullptr, error_msg);
      }
    }
  }
  VLOG(1) << "Finished checking for memory leak from output tensors";
  return true;
}

bool StaticRuntimeBlockRunner::isManagedOutputTensor(
    const IValue& ivalue) const {
  return planner_ && planner_->isManagedOutputTensor(ivalue);
}

bool StaticRuntimeBlockRunner::isManagedOutputTensorValue(
    const Value* value) const {
  // It's possible that manage_output_tensors_ was disabled after initializing
  // managed_output_tensor_values, so we have to check that flag here.
  if (!planner_ || !manage_output_tensors_enabled_) {
    return false;
  }
  const auto& managed_outputs = block_info_.managed_output_tensor_values();
  return managed_outputs.find(value) != managed_outputs.end();
}

void StaticRuntimeBlockRunner::disableManageOutputTensors() {
  if (!manage_output_tensors_enabled_) {
    return;
  }
  manage_output_tensors_enabled_ = false;
  if (!planner_) {
    return;
  }
  // Reset all IValues and destruct planner_ so that it can be reconstructed in
  // the next run.
  for (auto& n : nodes_) {
    for (const auto i : c10::irange(n.outputs().size())) {
      n.Output(i) = IValue();
    }
  }
  planner_.reset();
}

size_t StaticRuntimeBlockRunner::init_sub_blocks(
    const StaticModule& sm,
    std::vector<IValue>& values,
    size_t block_idx) {
  const auto block_idx_start = block_idx;
  for (auto& pnode : nodes_) {
    auto* node = pnode.node();
    auto& blocks = pnode.blocks();

    for (size_t i = 0; i < node->blocks().size(); ++i) {
      blocks.push_back(
          std::make_shared<StaticRuntimeBlockRunner>(sm, values, ++block_idx));
      block_idx += blocks.back()->init_sub_blocks(sm, values, block_idx);
    }
  }
  const auto num_processed_blocks = block_idx - block_idx_start;
  return num_processed_blocks;
}

ProcessedFunction::ProcessedFunction(
    Node* node,
    bool enable_out_variant,
    bool check_memory_overlap)
    : check_memory_overlap_(check_memory_overlap) {
  if (enable_out_variant) {
    f_ = getOutOfPlaceOperation(node);
    if (f_) {
      kind_ = ProcessedFunction::Kind::kOutVariant;
      // do not check memory overlap for out variants
      check_memory_overlap_ = false;
      VLOG(1) << "Switch to out variant for node: " << PrintNode(node);
      return;
    }
  }
  {
    f_ = getNativeOperation(node);
    if (f_) {
      kind_ = ProcessedFunction::Kind::kNativeFunction;
#ifdef NDEBUG
      // skip this check in opt mode because these ops are better vetted
      check_memory_overlap_ = false;
#endif
      VLOG(1) << "Switch to native impl for node: " << PrintNode(node);
      return;
    }
  }
  {
    const Operator& op = node->getOperator();
    f_ = [node_op = op.getOperation(node),
          has_var_args = hasVarArgs(node)](ProcessedNode* pnode) mutable {
      std::vector<IValue> stack;
      const size_t size = pnode->num_inputs();
      stack.reserve(size + has_var_args);
      for (const auto i : c10::irange(size)) {
        stack.emplace_back(pnode->Input(i));
      }
      // Need to store the number of inputs in stack for variadic ops.
      if (has_var_args) {
        stack.emplace_back(static_cast<int>(size));
      }
      node_op(stack);
      DCHECK_EQ(stack.size(), pnode->num_outputs());
      for (const auto i : c10::irange(pnode->num_outputs())) {
        pnode->Output(i) = std::move(stack[i]);
      }
    };
    kind_ = ProcessedFunction::Kind::kInterpreterFallback;
    VLOG(1) << "Fallback interpreter for node: " << PrintNode(node);
  }
}

ProcessedNode::ProcessedNode(
    Node* node,
    ProcessedFunction* fn,
    ProcessedNodeInputs inputs,
    uint16_t outputs_offset)
    : node_(node),
      fn_(fn),
      inputs_(std::move(inputs)),
      outputs_offset_(outputs_offset)
#ifndef PYTORCH_DISABLE_PER_OP_PROFILING
      ,
      op_name_(node->kind().toQualString())
#endif
{
  TORCH_CHECK(
      node->outputs().size() < (1 << (sizeof(num_outputs_) * 8)),
      node->outputs().size(),
      " outputs to ProcessedNode ",
      node->kind().toQualString(),
      " is too many to use 2-byte indexing");
  num_outputs_ = node->outputs().size();
}

std::vector<IValue> ProcessedNode::inputs_ivalue_vec() const {
  std::vector<IValue> result;
  result.reserve(inputs_.size());
  for (const auto idx : c10::irange(num_inputs())) {
    result.emplace_back(Input(idx));
  }
  return result;
}

void ProcessedNode::run() {
#ifndef PYTORCH_DISABLE_PER_OP_PROFILING
  bool pre_sampled = false;
  if (C10_UNLIKELY(at::shouldRunRecordFunction(&pre_sampled))) {
    at::RecordFunction guard(at::RecordScope::FUNCTION, pre_sampled);
    if (guard.isActive()) {
      if (guard.needsInputs()) {
        guard.before(get_op_name(), inputs_ivalue_vec());
      } else {
        guard.before(get_op_name());
      }
    }
    fn_->run(this);
  } else {
    fn_->run(this);
  }
#else
  fn_->run(this);
#endif
#ifndef NDEBUG
  if (FLAGS_static_runtime_disable_debug_memory_overlap_check) {
    // run check but do not enforce
    verify_no_memory_overlap();
  } else {
    DCHECK(verify_no_memory_overlap());
  }
#endif
}

static bool checkNoMemoryOverlap(const at::Tensor& a, const at::Tensor& b) {
  at::MemOverlapStatus status = at::get_overlap_status(a, b);
  if (status == at::MemOverlapStatus::FULL ||
      status == at::MemOverlapStatus::PARTIAL) {
    return false;
  }
  if (status == at::MemOverlapStatus::TOO_HARD) {
    VLOG(1) << "Detected TOO_HARD memory overlap status";
  }
  return true;
}

bool ProcessedNode::verify_no_memory_overlap(bool force_check) const {
  const static std::array<c10::Symbol, 4> special_case_ops = {
      fromQualString("prim::TypeCheck"),
      fromQualString("static_runtime::VarTupleUnpack"),
      fromQualString("static_runtime::dict_unpack"),
      fromQualString("static_runtime::incref")};
  if (!force_check &&
      std::find(
          begin(special_case_ops), end(special_case_ops), node()->kind()) !=
          end(special_case_ops)) {
    return true;
  }

  return verify_outputs_dont_overlap_each_other() &&
      verify_inputs_dont_overlap_outputs(force_check);
}

bool ProcessedNode::verify_outputs_dont_overlap_each_other() const {
  for (const auto i : c10::irange(num_outputs_)) {
    if (!Output(i).isTensor()) {
      continue;
    }
    const auto& out0_t = Output(i).toTensor();
    for (const auto j : c10::irange(i + 1, num_outputs_)) {
      if (!Output(j).isTensor()) {
        continue;
      }
      const auto& out1_t = Output(j).toTensor();
      if (!checkNoMemoryOverlap(out0_t, out1_t)) {
        LOG(INFO) << "Node output " << i << " overlaps with output " << j
                  << ", " << PrintNode(node_);
        return false;
      }
    }
  }
  return true;
}

bool ProcessedNode::verify_inputs_dont_overlap_outputs(bool force_check) const {
  auto schema = node()->maybeSchema();
  // skip memory overlap check for mutable or view ops with only one output
  bool skip_check = !schema ||
      ((schema->is_mutable() || !fn_->checkMemoryOverlap()) &&
       num_outputs_ == 1);
  if (!force_check && skip_check) {
    if (!schema) {
      VLOG(2) << "Detected that op schema is null";
      return true;
    }
    VLOG(2) << "schema->is_mutable: " << schema->is_mutable()
            << ", fn_->checkMemoryOverlap: " << fn_->checkMemoryOverlap()
            << ", num_outputs_: " << num_outputs_;
    return true;
  }

  for (const auto i : c10::irange(inputs_.size())) {
    const IValue* in = &Input(i);
    if (!in->isTensor()) {
      continue;
    }
    const auto& in_t = in->toTensor();
    for (const auto j : c10::irange(num_outputs_)) {
      const IValue& out = Output(j);
      if (!out.isTensor()) {
        continue;
      }
      const auto& out_t = out.toTensor();
      if (!checkNoMemoryOverlap(in_t, out_t)) {
        LOG(INFO) << "Node input " << i << " overlaps with output " << j << ", "
                  << PrintNode(node_);
        LOG(INFO) << *schema;
        return false;
      }
    }
  }
  return true;
}

void ProcessedNode::verify_and_correct_memory_overlap() {
  for (const auto i : c10::irange(inputs_.size())) {
    const IValue& in = Input(i);
    if (!in.isTensor()) {
      continue;
    }
    const auto& in_t = in.toTensor();
    for (const auto j : c10::irange(num_outputs_)) {
      if (!Output(j).isTensor()) {
        continue;
      }
      const auto& out_t = Output(j).toTensor();
      if (!checkNoMemoryOverlap(in_t, out_t)) {
        DLOG(INFO) << "Detected alias for node: " << PrintNode(node());
        Output(i) = at::native::clone(out_t, c10::nullopt);
        set_outputs_memory_overlap_detected();
      }
    }
  }
}

StaticRuntime::StaticRuntime(const StaticModule& sm) {
  values_.resize(sm.value_buffer_size());
  std::copy(sm.constants().begin(), sm.constants().end(), values_.begin());

  block_ = std::make_unique<StaticRuntimeBlockRunner>(sm, values_, 0);
  block_->init_sub_blocks(sm, values_, 0);
}

c10::IValue StaticRuntime::operator()(
    const std::vector<c10::IValue>& args,
    const KeywordArgs& kwargs) {
  return (*block_)(args, kwargs);
}

c10::IValue StaticRuntime::operator()(
    std::vector<c10::IValue>&& args,
    const KeywordArgs& kwargs) {
  return (*block_)(std::move(args), kwargs);
}

bool StaticRuntime::check_for_memory_leak(bool output_returned) {
  return block_->check_for_memory_leak(output_returned);
}

bool StaticRuntime::checkOutputTensorMemoryLeaks() {
  return block_->checkOutputTensorMemoryLeaks();
}

void StaticRuntime::deallocateOutputTensors() {
  block_->deallocateOutputTensors();
}

bool StaticRuntime::isManagedOutputTensor(const IValue& ivalue) const {
  return block_->isManagedOutputTensor(ivalue);
}

void StaticRuntime::disableManageOutputTensors() {
  block_->disableManageOutputTensors();
}

const MemoryPlanner* StaticRuntime::get_memory_planner() const {
  return block_->get_memory_planner();
}

} // namespace jit
} // namespace torch<|MERGE_RESOLUTION|>--- conflicted
+++ resolved
@@ -123,8 +123,8 @@
   UseVariadicGroupedAccessor(graph);
   EliminateNoOps(
       graph, /* custom_ops */ {fromQualString("fb::scale_gradient")});
+  CreateOwnedRefsForReturnedConstants(*graph);
   ForceNonEmptyOutputs(*graph);
-  AddIncrefs(*graph);
   GRAPH_DUMP("Final graph after optimizations: ", graph);
 }
 
@@ -524,10 +524,15 @@
     cur_idx += num_outputs;
   }
 
-  std::vector<uint32_t> output_indices;
+  std::vector<uint16_t> output_indices;
   output_indices.reserve(block->outputs().size());
   for (auto* output : block->outputs()) {
-    auto output_idx = value_to_index.at(output);
+    const auto output_idx = value_to_index.at(output);
+    TORCH_CHECK(
+        output_idx < (1 << 16),
+        "outputs offset in values table",
+        output_idx,
+        " would overflow 2-byte index storage");
     output_indices.push_back(output_idx);
   }
 
@@ -572,15 +577,12 @@
   const auto block_start = block_idx;
   const auto node_start = node_idx;
 
-<<<<<<< HEAD
+  const auto inputs_index_offset = inputs_offset();
+  const auto constants_index_offset = constants_offset();
+  const auto values_index_offset = intermediate_values_offset();
   auto& block_info = blocks_[block_idx++];
   std::vector<ProcessedNode> nodes;
   FastMap<Node*, bool> node_has_out_variant;
-=======
-  const auto inputs_index_offset = inputs_offset();
-  const auto constants_index_offset = constants_offset();
-  const auto values_index_offset = intermediate_values_offset();
->>>>>>> 8a912014
 
   for (auto* node : block->nodes()) {
     if (node->kind() == prim::Constant) {
@@ -612,58 +614,11 @@
 
     ProcessedFunction* fn = &functions_[node_idx];
     // create a new ProcessedNode
-    // see [Check and correct bad schema alias info at runtime]
-    bool check_outputs_for_overlap =
-        !alias_db.mayContainAlias(node->inputs(), node->outputs()) &&
-        containTensorsOnly(node->outputs());
     nodes.emplace_back(
         node, fn, std::move(input_indices), node_output_idx_map[node_idx]);
 
-<<<<<<< HEAD
     node_has_out_variant.emplace(node, nodes.back().has_out_variant());
     ++node_idx;
-=======
-    node_has_out_variant.emplace(node, nodes_.back().has_out_variant());
-    for (const auto i : c10::irange(node->outputs().size())) {
-      value_to_ssa_def[node->outputs()[i]] = std::make_pair(node_idx, i);
-    }
-    node_idx++;
-  }
-
-  num_intermediate_values_ = std::accumulate(
-      nodes_.begin(),
-      nodes_.end(),
-      0,
-      [](uint32_t sum, const ProcessedNode& pnode) {
-        return sum + pnode.num_outputs();
-      });
-
-  for (auto& pnode : nodes_) {
-    if (pnode.num_outputs() == 1 &&
-        isOptimizableContainerType(pnode.node(), node_has_out_variant)) {
-      node_is_optimizable_container_type_.emplace(pnode.node());
-    }
-  }
-  output_indices_.reserve(graph_->outputs().size());
-  for (auto output : graph_->outputs()) {
-    int node_idx = 0;
-    int out_idx = 0;
-    std::tie(node_idx, out_idx) = value_to_ssa_def[output];
-    uint32_t output_index = 0;
-    if (node_idx == StaticModule::INPUT_VALUE) {
-      output_index = out_idx + inputs_index_offset;
-    } else if (node_idx == StaticModule::CONSTANT_VALUE) {
-      output_index = constants_index_offset + out_idx;
-    } else {
-      output_index = nodes_[node_idx].output_ivalue_index(out_idx);
-    }
-    TORCH_CHECK(
-        output_index < (1 << 16),
-        "output index ",
-        output_index,
-        " would overflow 2-byte index storage");
-    output_indices_.emplace_back(output_index);
->>>>>>> 8a912014
   }
 
   block_info.set_nodes(std::move(nodes), node_has_out_variant);
@@ -784,27 +739,15 @@
     std::vector<IValue>& values,
     const size_t block_idx)
     : static_module_(sm),
-<<<<<<< HEAD
       block_info_(static_module_.block_info(block_idx)),
+      is_root_block_(block_idx == 0),
+      first_input_is_self_(
+          is_root_block_ && static_module_.first_input_is_self()),
+      inputs_begin_(block_info_.block_inputs_idx()),
       manage_output_tensors_enabled_(sm.opts().manage_output_tensors),
-      is_root_block_(block_idx == 0),
       values_(values),
-      nodes_(block_info_.nodes()),
-      inputs_begin_(block_info_.block_inputs_idx()) {
+      nodes_(block_info_.nodes()) {
   for (auto& n : nodes_) {
-=======
-      first_input_is_self_(static_module_.first_input_is_self()),
-      manage_output_tensors_enabled_(sm.opts().manage_output_tensors),
-      nodes_(sm.nodes()) {
-  values_.resize(sm.total_num_values());
-  const auto constants_index_offset = sm.constants_offset();
-  const auto constants_begin_it = values_.begin() + constants_index_offset;
-  const auto constants_end_it = constants_begin_it + sm.constants().size();
-  std::copy(sm.constants().begin(), sm.constants().end(), constants_begin_it);
-
-  for (const auto idx : c10::irange(sm.nodes().size())) {
-    auto& n = nodes_[idx];
->>>>>>> 8a912014
     n.set_values(values_.data());
   }
 
@@ -819,54 +762,21 @@
 
 StaticRuntimeBlockRunner::~StaticRuntimeBlockRunner() = default;
 
-<<<<<<< HEAD
-void StaticRuntimeBlockRunner::set_inputs(
-    const std::vector<IValue>& args,
-    const KeywordArgs& kwargs) {
-  if (!kwargs.empty()) {
-    TORCH_CHECK(is_root_block_, "Got kwargs for non-root block runner.");
-
-    TORCH_CHECK(
-        static_module_.schema(),
-        "Schema is not available. Consider creating the Static Runtime "
-        "with StaticModule(const torch::jit::Module& m) instead.");
-    std::vector<c10::IValue> stack;
-    stack.reserve(static_module_.num_inputs());
-    if (static_module_.first_input_is_self()) {
-      stack.emplace_back(static_module_.module()._ivalue());
-    }
-    stack.insert(stack.end(), args.begin(), args.end());
-
-    static_module_.schema()->checkAndNormalizeInputs(stack, kwargs);
-    DCHECK_EQ(static_module_.num_inputs(), stack.size());
-    for (const auto i : c10::irange(stack.size())) {
-      Input(i) = std::move(stack[i]);
-    }
-  } else {
-    if (is_root_block_ && static_module_.first_input_is_self()) {
-      Input(0) = static_module_.module()._ivalue();
-      DCHECK_EQ(static_module_.num_inputs(), args.size() + 1);
-      for (const auto i : c10::irange(args.size())) {
-        Input(i + 1) = args[i];
-      }
-    } else {
-      DCHECK_EQ(block_info_.num_inputs(), args.size());
-      for (const auto i : c10::irange(args.size())) {
-        Input(i) = args[i];
-      }
-    }
-=======
-void StaticRuntime::set_arg(const size_t idx, std::vector<IValue>&& args) {
+void StaticRuntimeBlockRunner::set_arg(
+    const size_t idx,
+    std::vector<IValue>&& args) {
   DCHECK(idx < args.size());
   Input(idx + first_input_is_self_) = std::move(args[idx]);
 }
 
-void StaticRuntime::set_arg(const size_t idx, const std::vector<IValue>& args) {
+void StaticRuntimeBlockRunner::set_arg(
+    const size_t idx,
+    const std::vector<IValue>& args) {
   DCHECK(idx < args.size());
   Input(idx + first_input_is_self_) = args[idx];
 }
 
-void StaticRuntime::set_arg(const size_t idx, const IValue& arg) {
+void StaticRuntimeBlockRunner::set_arg(const size_t idx, const IValue& arg) {
   Input(idx + first_input_is_self_) = arg;
 }
 
@@ -876,41 +786,28 @@
   if (arg.isTensor() &&
       schema_arg.type()->kind() == c10::TypeKind::TensorType) {
     return;
->>>>>>> 8a912014
   }
   TORCH_CHECK(arg.type()->isSubtypeOf(schema_arg.type()));
 }
 } // namespace
 
-<<<<<<< HEAD
+template <typename IValueList>
 void StaticRuntimeBlockRunner::set_inputs(
-    std::vector<IValue>&& args,
-    const KeywordArgs& kwargs) {
-  if (!kwargs.empty()) {
-    TORCH_CHECK(is_root_block_, "Got kwargs for non-root block runner.");
-
-    // This is not ideal
-=======
-template <typename IValueList>
-void StaticRuntime::set_inputs(
     IValueList&& args,
     const std::unordered_map<std::string, c10::IValue>& kwargs) {
   const auto total_num_inputs =
       args.size() + kwargs.size() + first_input_is_self_;
-  TORCH_CHECK(total_num_inputs == static_module_.num_inputs());
+  TORCH_CHECK(total_num_inputs == block_info_.num_inputs());
 
   const auto& schema = static_module_.schema();
   if (first_input_is_self_) {
     Input(0) = static_module_.module()._ivalue();
   }
 
-  if (C10_UNLIKELY(!schema)) {
->>>>>>> 8a912014
+  if (!is_root_block_ || C10_UNLIKELY(!schema)) {
     TORCH_CHECK(
         kwargs.empty(),
-        "Schema is not available, but StaticRuntime got kwargs. "
-        "Consider creating the Static Runtime instance "
-        "with StaticModule(const torch::jit::Module& m) instead.");
+        "Schema is not available, but StaticRuntimeBlockRunner got kwargs.");
     for (size_t i = 0; i < args.size(); ++i) {
       set_arg(i, std::forward<IValueList>(args));
     }
@@ -930,20 +827,6 @@
       set_arg(i, std::forward<IValueList>(args));
       continue;
     }
-<<<<<<< HEAD
-  } else {
-    if (is_root_block_ && static_module_.first_input_is_self()) {
-      Input(0) = static_module_.module()._ivalue();
-      DCHECK_EQ(block_info_.num_inputs(), args.size() + 1);
-      for (const auto i : c10::irange(args.size())) {
-        Input(i + 1) = std::move(args[i]);
-      }
-    } else {
-      DCHECK_EQ(block_info_.num_inputs(), args.size());
-      for (const auto i : c10::irange(args.size())) {
-        Input(i) = std::move(args[i]);
-      }
-=======
 
     auto it = kwargs.find(schema_arg.name());
     if (it != kwargs.end()) {
@@ -957,7 +840,6 @@
     if (maybe_default_val) {
       set_arg(i, *maybe_default_val);
       continue;
->>>>>>> 8a912014
     }
 
     TORCH_CHECK(
@@ -1765,7 +1647,8 @@
     auto* node = pnode.node();
     auto& blocks = pnode.blocks();
 
-    for (size_t i = 0; i < node->blocks().size(); ++i) {
+    for (const auto i : c10::irange(node->blocks().size())) {
+      (void)i; // Suppress unused variable warning
       blocks.push_back(
           std::make_shared<StaticRuntimeBlockRunner>(sm, values, ++block_idx));
       block_idx += blocks.back()->init_sub_blocks(sm, values, block_idx);
@@ -1905,7 +1788,7 @@
       fromQualString("prim::TypeCheck"),
       fromQualString("static_runtime::VarTupleUnpack"),
       fromQualString("static_runtime::dict_unpack"),
-      fromQualString("static_runtime::incref")};
+      fromQualString("static_runtime::create_owned_ref")};
   if (!force_check &&
       std::find(
           begin(special_case_ops), end(special_case_ops), node()->kind()) !=
