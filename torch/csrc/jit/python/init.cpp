--- conflicted
+++ resolved
@@ -285,11 +285,7 @@
       .def("_jit_pass_fuse", FuseGraph)
       .def(
           "_jit_pass_replace_old_ops_with_upgraders",
-<<<<<<< HEAD
-          [](std::shared_ptr<Graph>& g) { return ApplyOldOpsUpgraders(g); })
-=======
           [](std::shared_ptr<Graph>& g) { return ApplyOpsUpgraders(g); })
->>>>>>> fe7ee961
       .def(
           "_jit_pass_dce",
           [](std::shared_ptr<Graph>& g) {
